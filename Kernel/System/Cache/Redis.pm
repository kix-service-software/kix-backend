--- conflicted
+++ resolved
@@ -39,14 +39,8 @@
     bless( $Self, $Type );
     
     # get the config
-<<<<<<< HEAD
-    $Self->{Config} = $Kernel::OM->Get('Config')->Get('Cache::Module::Redis');
+    $Self->{Config} = $Kernel::OM->CreateOnce('Config', {NoCache => 1})->Get('Cache::Module::Redis');
     $Self->{CachePrefix} = 'KIXBackend::';
-
-    $Kernel::OM->ObjectsDiscard( Objects => ['Config'] );
-=======
-    $Self->{Config} = $Kernel::OM->CreateOnce('Config', {NoCache => 1})->Get('Cache::Module::Redis');
->>>>>>> bdd99385
 
     return $Self;
 }
@@ -189,12 +183,8 @@
 
     if ( $Param{Type} ) {
         # delete type
-<<<<<<< HEAD
-        return $Self->_RedisCall('del', $Self->{CachePrefix}.$Param{Type});
-=======
         my $KeyCount = $Self->_RedisCall('del', $Param{Type});
         return defined $KeyCount ? 1 : 0;
->>>>>>> bdd99385
     }
     else {
         if ( $Param{KeepTypes} ) {
