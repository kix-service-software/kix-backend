--- conflicted
+++ resolved
@@ -322,192 +322,7 @@
 sub NotifyClients {
     my ( $Self, %Param ) = @_;
 
-<<<<<<< HEAD
-    # check needed stuff
-    for (qw(Event Namespace)) {
-        if ( !$Param{$_} ) {
-            $Kernel::OM->Get('Log')->Log(
-                Priority => 'error',
-                Message  => "Need $_!"
-            );
-            return;
-        }
-    }
-
-    return if $Self->{DisableClientNotifications};
-
-    my $Timestamp = Time::HiRes::time();
-
-    # get RequestID
-    my $cgi = CGI->new;
-    my %Headers = map { $_ => $cgi->http($_) } $cgi->http();
-    my $RequestID = $Headers{HTTP_KIX_REQUEST_ID} || '';
-
-    $Kernel::OM->Get('Cache')->Set(
-        Type          => 'ClientNotification',
-        Key           => $$.'_'.$Timestamp.'_'.$RequestID,
-        Value         => {
-            ID => $$.'_'.$Timestamp.'_'.$RequestID,
-            %Param,
-        },
-        NoStatsUpdate => 1,
-    );
-
-    $Self->{NotificationCount}++;
-
-    return 1;
-}
-
-=item NotificationCount()
-
-return the number of outstanding client notifications
-
-    my $Count = $ClientRegistrationObject->NotificationCount();
-
-=cut
-
-sub NotificationCount {
-    my ( $Self, %Param ) = @_;
-
-    return 0 if $Self->{DisableClientNotifications};
-
-    return $Self->{NotificationCount};
-}
-
-=item NotificationSend()
-
-send notifications to all clients who want to receive notifications
-
-    my $Result = $ClientRegistrationObject->NotificationSend(
-        Async => 0|1,       # optional, default 0
-    );
-
-=cut
-
-sub NotificationSend {
-    my ( $Self, %Param ) = @_;
-
-    return if $Self->{DisableClientNotifications};
-
-    my $CacheObject = $Kernel::OM->Get('Cache');
-
-    # get cached events
-    my @Keys = $CacheObject->GetKeysForType(
-        Type => 'ClientNotification',
-    );
-    return 1 if !@Keys;
-
-    my @EventList = $CacheObject->GetMulti(
-        Type          => 'ClientNotification',
-        Keys          => \@Keys,
-        UseRawKey     => 1,
-        NoStatsUpdate => 1,
-    );
-    return 1 if !@EventList;
-
-    # delete the cached events we sent
-    foreach my $Key ( @Keys ) {
-        $CacheObject->Delete(
-            Type          => 'ClientNotification',
-            Key           => $Key,
-            UseRawKey     => 1,
-            NoStatsUpdate => 1,
-        );
-    }
-
-
-    # get list of clients that requested to be notified
-    my @ClientIDs = $Self->ClientRegistrationList(
-        Notifiable => 1
-    );
-    return if !@ClientIDs;
-
-    # inform the daemon worker of the work to be done
-    $Kernel::OM->Get('Cache')->Set(
-        Type          => 'ClientNotificationToSend',
-        Key           => $$.Time::HiRes::time(),
-        Value         => {
-            EventList => \@EventList,
-            ClientIDs => \@ClientIDs
-        },
-        NoStatsUpdate => 1,
-    );
-
-    return 1;
-}
-
-sub NotificationSendWorker {
-    my ( $Self, %Param ) = @_;
-
-    # check needed stuff
-    for (qw(ClientIDs EventList)) {
-        if ( !$Param{$_} ) {
-            $Kernel::OM->Get('Log')->Log(
-                Priority => 'error',
-                Message  => "Need $_!"
-            );
-            return;
-        }
-    }
-
-    my %Stats;
-    my @PreparedEventList;
-    foreach my $Item ( @{$Param{EventList}} ) {
-        next if !$Item->{Event};
-        push @PreparedEventList, $Item;
-        $Stats{lc($Item->{Event})}++;
-    }
-    my @StatsParts;
-    foreach my $Event ( sort keys %Stats ) {
-        push(@StatsParts, "$Stats{$Event} $Event".'s');
-    }
-
-    if ( $Kernel::OM->Get('Config')->Get('ClientNotification::Debug') ) {
-        $Self->{LogObject}->Log(
-            Priority => 'debug',
-            Message  => "[ClientNotification] sending client notifications: ".Data::Dumper::Dumper(\%Param)
-        );
-    }
-
-    foreach my $ClientID ( @{$Param{ClientIDs}} ) {
-        $Self->{LogObject}->Log(
-            Priority => 'debug',
-            Message  => "Sending ". @PreparedEventList . " notifications to client \"$ClientID\" (" . (join(', ', @StatsParts)) . ').'
-        );
-
-        $Self->_NotificationSendToClient(
-            ClientID  => $ClientID,
-            EventList => \@PreparedEventList,
-        );
-    }
-
-    return 1;
-}
-
-sub _NotificationSendToClient {
-    my ( $Self, %Param ) = @_;
-
-    # check needed stuff
-    for (qw(ClientID EventList)) {
-        if ( !$Param{$_} ) {
-            $Kernel::OM->Get('Log')->Log(
-                Priority => 'error',
-                Message  => "Need $_!"
-            );
-            return;
-        }
-    }
-
-    # get the registration of the client
-    my %ClientRegistration = $Self->ClientRegistrationGet(
-        ClientID => $Param{ClientID}
-    );
-
-    # don't use Crypt::SSLeay but IO::Socket::SSL instead
-    $ENV{PERL_NET_HTTPS_SSL_SOCKET_CLASS} = "IO::Socket::SSL";
-=======
     print STDERR "ATTENTION: call to obsolete ClientRegistration::NotifyClients!\n";
->>>>>>> 2212ce92
 
     return $Kernel::OM->Get('ClientNotification')->NotifyClients(%Param);
 }
