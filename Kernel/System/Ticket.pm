--- conflicted
+++ resolved
@@ -1104,24 +1104,13 @@
     $Param{Extended}      //= 0;
     $Param{DynamicFields} //= 0;
 
-<<<<<<< HEAD
-    # check cache
-    my $FetchDynamicFields = $Param{DynamicFields} ? 1 : 0;
-
-    my $CacheKey = 'Cache::GetTicket' . $Param{TicketID} . '::' . $Param{Extended} . '::' . $FetchDynamicFields;
-=======
     my $CacheKey = 'Cache::GetTicket' . $Param{TicketID} . '::' . $Param{Extended} . '::' . $Param{DynamicFields};
->>>>>>> da727e40
 
     my $Cached = $Self->_TicketCacheGet(
         Type => $Self->{CacheType},
         Key  => $CacheKey,
     );
-<<<<<<< HEAD
-    return %{Cached} if ref $CachedDynamicFields eq 'HASH';
-=======
     return %{$Cached} if ref $Cached eq 'HASH';
->>>>>>> da727e40
 
     my %Ticket;
 
@@ -1142,28 +1131,6 @@
     );
 
     while ( my @Row = $DBObject->FetchrowArray() ) {
-<<<<<<< HEAD
-        $Ticket{TicketID}       = $Row[0];
-        $Ticket{QueueID}        = $Row[1];
-        $Ticket{StateID}        = $Row[2];
-        $Ticket{LockID}         = $Row[3];
-        $Ticket{PriorityID}     = $Row[4];
-        $Ticket{CreateTimeUnix} = $Row[5];
-        $Ticket{TicketNumber}   = $Row[7];
-        $Ticket{OrganisationID} = $Row[8];
-        $Ticket{ContactID}      = $Row[9];
-        $Ticket{OwnerID}        = $Row[10];
-        $Ticket{ResponsibleID}  = $Row[11] || 1;
-        $Ticket{PendingTimeUnix}= $Row[12];
-        $Ticket{Changed}        = $Row[13];
-        $Ticket{Title}          = $Row[14];
-        $Ticket{UnlockTimeout}  = $Row[15];
-        $Ticket{TypeID}         = $Row[16] || 1;
-        $Ticket{ArchiveFlag}    = $Row[17] ? 'y' : 'n';
-        $Ticket{CreateBy}       = $Row[18];
-        $Ticket{ChangeBy}       = $Row[19];
-        $Ticket{AccountedTime}  = $Row[20];
-=======
         $Ticket{TicketID}        = $Row[0];
         $Ticket{QueueID}         = $Row[1];
         $Ticket{StateID}         = $Row[2];
@@ -1184,7 +1151,6 @@
         $Ticket{CreateBy}        = $Row[18];
         $Ticket{ChangeBy}        = $Row[19];
         $Ticket{AccountedTime}   = $Row[20];
->>>>>>> da727e40
     }
 
     # check ticket
