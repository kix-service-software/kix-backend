--- conflicted
+++ resolved
@@ -110,11 +110,7 @@
     # replace KIX_CONFIG tags
     for my $Key ( keys %{ $Self->{Config} } ) {
         next if !$Self->{Config}->{$Key};
-<<<<<<< HEAD
-        $Self->{Config}->{$Key} =~ s{<KIX_CONFIG_(.+?)>}{print STDERR "Match: $1\n";$ConfigObject->Get($1) || ''}egx;
-=======
         $Self->{Config}->{$Key} =~ s{<KIX_CONFIG_(.+?)>}{$Self->{Config}->Get($2)}egx;
->>>>>>> 0f5b2c3a
     }
 
     # see, whether to-address is of interest regarding system-monitoring
