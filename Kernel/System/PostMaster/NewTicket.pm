--- conflicted
+++ resolved
@@ -157,11 +157,7 @@
     }
 
     if ( !$GetParam{'X-KIX-Organisation'} ) {
-<<<<<<< HEAD
-        # make sure it's undef an no empty string, so that the result is a NULL value in the DB
-=======
         # make sure it's undef and no empty string, so that the result is a NULL value in the DB
->>>>>>> a067cfd2
         $GetParam{'X-KIX-Organisation'} = undef;
     }
 
