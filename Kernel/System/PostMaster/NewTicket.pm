# --
# Modified version of the work: Copyright (C) 2006-2020 c.a.p.e. IT GmbH, https://www.cape-it.de
# based on the original work of:
# Copyright (C) 2001-2017 OTRS AG, https://otrs.com/
# --
# This software comes with ABSOLUTELY NO WARRANTY. For details, see
# the enclosed file LICENSE-AGPL for license information (AGPL). If you
# did not receive this file, see https://www.gnu.org/licenses/agpl.txt.
# --

package Kernel::System::PostMaster::NewTicket;

use strict;
use warnings;

our @ObjectDependencies = (
    'Config',
    'Contact',
    'DynamicField',
    'DynamicField::Backend',
    'HTMLUtils',
    'LinkObject',
    'Log',
    'Priority',
    'Queue',
    'State',
    'Ticket',
    'Time',
    'Type',
    'User',
);

sub new {
    my ( $Type, %Param ) = @_;

    # allocate new hash for object
    my $Self = {};
    bless( $Self, $Type );

    # get parser object
    $Self->{ParserObject} = $Param{ParserObject} || die "Got no ParserObject!";

    $Self->{Debug} = $Param{Debug} || 0;

    return $Self;
}

sub Run {
    my ( $Self, %Param ) = @_;

    # check needed stuff
    for my $Needed (qw(InmailUserID GetParam)) {
        if ( !$Param{$Needed} ) {
            $Kernel::OM->Get('Log')->Log(
                Priority => 'error',
                Message  => "Need $Needed!"
            );
            return;
        }
    }
    my %GetParam         = %{ $Param{GetParam} };
    my $Comment          = $Param{Comment} || '';
    my $AutoResponseType = $Param{AutoResponseType} || '';

    # get queue id and name
    my $QueueID = $Param{QueueID} || die "need QueueID!";
    my $Queue = $Kernel::OM->Get('Queue')->QueueLookup(
        QueueID => $QueueID,
    );

    # get config object
    my $ConfigObject = $Kernel::OM->Get('Config');

    # get state
    my $State = $ConfigObject->Get('PostmasterDefaultState') || 'new';

    if ( $GetParam{'X-KIX-State'} ) {

        my $StateID = $Kernel::OM->Get('State')->StateLookup(
            State => $GetParam{'X-KIX-State'},
        );

        if ($StateID) {
            $State = $GetParam{'X-KIX-State'};
        }
        else {
            $Kernel::OM->Get('Log')->Log(
                Priority => 'error',
                Message  => "State ".$GetParam{'X-KIX-State'}." does not exist, falling back to $State!"
            );
        }
    }

    # get priority
    my $Priority = $ConfigObject->Get('PostmasterDefaultPriority') || '3 normal';

    if ( $GetParam{'X-KIX-Priority'} ) {

        my $PriorityID = $Kernel::OM->Get('Priority')->PriorityLookup(
            Priority => $GetParam{'X-KIX-Priority'},
        );

        if ($PriorityID) {
            $Priority = $GetParam{'X-KIX-Priority'};
        }
        else {
            $Kernel::OM->Get('Log')->Log(
                Priority => 'error',
                Message =>
                    "Priority ".$GetParam{'X-KIX-Priority'}." does not exist, falling back to $Priority!"
            );
        }
    }

    my $TypeID;

    if ( $GetParam{'X-KIX-Type'} ) {

        # Check if type exists
        $TypeID = $Kernel::OM->Get('Type')->TypeLookup( Type => $GetParam{'X-KIX-Type'} );

        if ( !$TypeID ) {
            $Kernel::OM->Get('Log')->Log(
                Priority => 'error',
                Message =>
                    "Type ".$GetParam{'X-KIX-Type'}." does not exist, falling back to default type."
            );
        }
    }

    # get sender email
    my @EmailAddresses = $Self->{ParserObject}->SplitAddressLine(
        Line => $GetParam{From},
    );
    for my $Address (@EmailAddresses) {
        $GetParam{SenderEmailAddress} = $Self->{ParserObject}->GetEmailAddress(
            Email => $Address,
        );
    }

    # get customer id if X-KIX-Organisation is given
    if ( $GetParam{'X-KIX-Organisation'} ) {

        # get organisation object
        my $OrgObject = $Kernel::OM->Get('Organisation');

        # search organisation based on X-KIX-Organisation
        my %OrgList = $OrgObject->OrganisationSearch(
            Number => $GetParam{'X-KIX-Organisation'},
            Limit  => 1,
            Valid  => 0
        );

        if (%OrgList) {
            $GetParam{'X-KIX-Organisation'} = (keys %OrgList)[0];
        }
    }

    if ( $GetParam{'X-KIX-Contact'} ) {
        # transform X-KIX-Contact to ID
        my %List = $Kernel::OM->Get('Contact')->ContactSearch(
            PostMasterSearch => $GetParam{'X-KIX-Contact'},
            Limit            => 1,
            Valid            => 0
        );

        if ( %List ) {
            $GetParam{'X-KIX-Contact'} = (keys %List)[0];
        }
        else {
            # we can't assign a contact to it, clear it to give was to the fallback
            $GetParam{'X-KIX-Contact'} = undef;
        }
    }

    # if no contact found, get contact from sender address
    if ( !$GetParam{'X-KIX-Contact'} && $GetParam{SenderEmailAddress} ) {

        my %ContactData;

        # get customer user object
        my $ContactObject = $Kernel::OM->Get('Contact');

        my %List = $ContactObject->ContactSearch(
            PostMasterSearch => lc( $GetParam{SenderEmailAddress} ),
            Limit            => 1,
            Valid            => 0
        );

        if ( %List ) {
            %ContactData = $ContactObject->ContactGet(
                ID => (keys %List)[0],
            );
        }

        # create a new contact if no existing contact was found for the given "from"
        if ( !$ContactData{ID} ) {
            my $ParserObject = Kernel::System::EmailParser->new(
                Mode => 'Standalone',
            );
            my $ContactEmailRealname = $ParserObject->GetRealname(
                Email => $GetParam{SenderEmailAddress}
            );
            my @NameChunks = split(' ', $ContactEmailRealname);

            my $ContactID = $ContactObject->ContactAdd(
                Firstname             => (@NameChunks) ? $NameChunks[0] : 'not',
                Lastname              => (@NameChunks) ? join(" ", splice(@NameChunks, 1)) : 'assigned',
                Email                 => lc( $GetParam{SenderEmailAddress} ),
                PrimaryOrganisationID => $GetParam{'SenderEmailAddress'},
                ValidID               => 1,
                UserID                => 1,
            );

            %ContactData = $ContactObject->ContactGet(
                ID => $ContactID
            );
        }

        # take PrimaryOrganisationID from contact lookup or from "from" field
        if ( $ContactData{ID} && !$GetParam{'X-KIX-Contact'} ) {
            $GetParam{'X-KIX-Contact'} = $ContactData{ID};

            # notice that Login is from contact data
            $Kernel::OM->Get('Log')->Log(
                Priority => 'notice',
                Message  => "Take Login ($ContactData{ID}) from contact based on ($GetParam{'SenderEmailAddress'}).",
            );
        }
        if ( $ContactData{PrimaryOrganisationID} && !$GetParam{'X-KIX-Organisation'} ) {
            $GetParam{'X-KIX-Organisation'} = $ContactData{PrimaryOrganisationID};

            # notice that PrimaryOrganisationID is from contact
            $Kernel::OM->Get('Log')->Log(
                Priority => 'notice',
                Message  => "Take PrimaryOrganisationID ($ContactData{PrimaryOrganisationID})"
                    . " from contact based on ($GetParam{'SenderEmailAddress'}).",
            );
        }
    }

    # if there is still no customer user found, take the senders email address
    if ( !$GetParam{'X-KIX-Contact'} ) {
        $GetParam{'X-KIX-Contact'} = $GetParam{SenderEmailAddress};
    }

    # get ticket owner
    if ( $GetParam{'X-KIX-OwnerID'} ) {
        # check if is an existing UserID
        my $TmpOwnerID = $Kernel::OM->Get('User')->UserLookup(
            UserID => $GetParam{'X-KIX-OwnerID'},
        );
        $GetParam{'X-KIX-OwnerID'} = $TmpOwnerID;
    }

    if ( !$GetParam{'X-KIX-OwnerID'} && $GetParam{'X-KIX-Owner'} ) {

        my $TmpOwnerID = $Kernel::OM->Get('User')->UserLookup(
            UserLogin => $GetParam{'X-KIX-Owner'},
        );

        $GetParam{'X-KIX-OwnerID'} = $TmpOwnerID;
    }

    # handle optional things
    my %Opts;

    if ( $GetParam{'X-KIX-ResponsibleID'} ) {
        $Opts{ResponsibleID} = $Param{InmailUserID};

        # check if is an existing UserID
        my $TmpOwnerID = $Kernel::OM->Get('User')->UserLookup(
            UserID => $GetParam{'X-KIX-ResponsibleID'},
        );
        $Opts{ResponsibleID} = $TmpOwnerID || $Opts{ResponsibleID};
    }

    if ( !$Opts{ResponsibleID} && $GetParam{'X-KIX-Responsible'} ) {

        my $TmpResponsibleID = $Kernel::OM->Get('User')->UserLookup(
            UserLogin => $GetParam{'X-KIX-Responsible'},
        );

        $Opts{ResponsibleID} = $TmpResponsibleID || $Opts{ResponsibleID};
    }

    # get ticket object
    my $TicketObject = $Kernel::OM->Get('Ticket');

    # create new ticket
    my $NewTn    = $TicketObject->TicketCreateNumber();
    my $TicketID = $TicketObject->TicketCreate(
        TN              => $NewTn,
        Title           => $GetParam{Subject},
        QueueID         => $QueueID,
        Lock            => $GetParam{'X-KIX-Lock'} || 'unlock',
        Priority        => $Priority,
        State           => $State,
        Type            => $GetParam{'X-KIX-Type'}    || '',
        OrganisationID  => $GetParam{'X-KIX-Organisation'},
        ContactID       => $GetParam{'X-KIX-Contact'},
        OwnerID         => $GetParam{'X-KIX-OwnerID'} || $Param{InmailUserID},
        UserID          => $Param{InmailUserID},
        %Opts,
    );

    if ( !$TicketID ) {
        return;
    }

    # debug
    if ( $Self->{Debug} > 0 ) {
        print "New Ticket created!\n";
        print "TicketNumber: $NewTn\n";
        print "TicketID: $TicketID\n";
        print "Priority: $Priority\n";
        print "State: $State\n";
        print "OrganisationID: ".$GetParam{'X-KIX-Organisation'}."\n";
        print "ContactID: ".$GetParam{'X-KIX-Contact'}."\n";
        for my $Value (qw(Type Service SLA Lock)) {

            if ( $GetParam{ 'X-KIX-' . $Value } ) {
                print "Type: " . $GetParam{ 'X-KIX-' . $Value } . "\n";
            }
        }
    }

    # set pending time
    if ( $GetParam{'X-KIX-State-PendingTime'} ) {

  # You can specify absolute dates like "2010-11-20 00:00:00" or relative dates, based on the arrival time of the email.
  # Use the form "+ $Number $Unit", where $Unit can be 's' (seconds), 'm' (minutes), 'h' (hours) or 'd' (days).
  # Only one unit can be specified. Examples of valid settings: "+50s" (pending in 50 seconds), "+30m" (30 minutes),
  # "+12d" (12 days). Note that settings like "+1d 12h" are not possible. You can specify "+36h" instead.

        my $TargetTimeStamp = $GetParam{'X-KIX-State-PendingTime'};

        my ( $Sign, $Number, $Unit ) = $TargetTimeStamp =~ m{^\s*([+-]?)\s*(\d+)\s*([smhd]?)\s*$}smx;

        if ($Number) {
            $Sign ||= '+';
            $Unit ||= 's';

            my $Seconds = $Sign eq '-' ? ( $Number * -1 ) : $Number;

            my %UnitMultiplier = (
                s => 1,
                m => 60,
                h => 60 * 60,
                d => 60 * 60 * 24,
            );

            $Seconds = $Seconds * $UnitMultiplier{$Unit};

            # get time object
            my $TimeObject = $Kernel::OM->Get('Time');

            $TargetTimeStamp = $TimeObject->SystemTime2TimeStamp(
                SystemTime => $TimeObject->SystemTime() + $Seconds,
            );
        }

        my $Set = $TicketObject->TicketPendingTimeSet(
            String   => $TargetTimeStamp,
            TicketID => $TicketID,
            UserID   => $Param{InmailUserID},
        );

        # debug
        if ( $Set && $Self->{Debug} > 0 ) {
            print "State-PendingTime: ".$GetParam{'X-KIX-State-PendingTime'}."\n";
        }
    }

    # get dynamic field objects
    my $DynamicFieldObject        = $Kernel::OM->Get('DynamicField');
    my $DynamicFieldBackendObject = $Kernel::OM->Get('DynamicField::Backend');

    # dynamic fields
    my $DynamicFieldList =
        $DynamicFieldObject->DynamicFieldList(
        Valid      => 1,
        ResultType => 'HASH',
        ObjectType => 'Ticket',
        );

    # set dynamic fields for Ticket object type
    DYNAMICFIELDID:
    for my $DynamicFieldID ( sort keys %{$DynamicFieldList} ) {
        next DYNAMICFIELDID if !$DynamicFieldID;
        next DYNAMICFIELDID if !$DynamicFieldList->{$DynamicFieldID};
        my $Key = 'X-KIX-DynamicField-' . $DynamicFieldList->{$DynamicFieldID};

        if ( defined $GetParam{$Key} && length $GetParam{$Key} ) {

            # get dynamic field config
            my $DynamicFieldGet = $DynamicFieldObject->DynamicFieldGet(
                ID => $DynamicFieldID,
            );

            $DynamicFieldBackendObject->ValueSet(
                DynamicFieldConfig => $DynamicFieldGet,
                ObjectID           => $TicketID,
                Value              => $GetParam{$Key},
                UserID             => $Param{InmailUserID},
            );

            if ( $Self->{Debug} > 0 ) {
                print "$Key: " . $GetParam{$Key} . "\n";
            }
        }
    }

    # reverse dynamic field list
    my %DynamicFieldListReversed = reverse %{$DynamicFieldList};

    # set ticket free text
    # for backward compatibility (should be removed in a future version)
    my %Values =
        (
        'X-KIX-TicketKey'   => 'TicketFreeKey',
        'X-KIX-TicketValue' => 'TicketFreeText',
        );
    for my $Item ( sort keys %Values ) {
        for my $Count ( 1 .. 16 ) {
            my $Key = $Item . $Count;
            if (
                defined $GetParam{$Key}
                && length $GetParam{$Key}
                && $DynamicFieldListReversed{ $Values{$Item} . $Count }
                )
            {
                # get dynamic field config
                my $DynamicFieldGet = $DynamicFieldObject->DynamicFieldGet(
                    ID => $DynamicFieldListReversed{ $Values{$Item} . $Count },
                );
                if ($DynamicFieldGet) {
                    my $Success = $DynamicFieldBackendObject->ValueSet(
                        DynamicFieldConfig => $DynamicFieldGet,
                        ObjectID           => $TicketID,
                        Value              => $GetParam{$Key},
                        UserID             => $Param{InmailUserID},
                    );
                }

                if ( $Self->{Debug} > 0 ) {
                    print "TicketKey$Count: " . $GetParam{$Key} . "\n";
                }
            }
        }
    }

    # set ticket free time
    # for backward compatibility (should be removed in a future version)
    for my $Count ( 1 .. 6 ) {

        my $Key = 'X-KIX-TicketTime' . $Count;

        if ( defined $GetParam{$Key} && length $GetParam{$Key} ) {

            # get time object
            my $TimeObject = $Kernel::OM->Get('Time');

            my $SystemTime = $TimeObject->TimeStamp2SystemTime(
                String => $GetParam{$Key},
            );

            if ( $SystemTime && $DynamicFieldListReversed{ 'TicketFreeTime' . $Count } ) {

                # get dynamic field config
                my $DynamicFieldGet = $DynamicFieldObject->DynamicFieldGet(
                    ID => $DynamicFieldListReversed{ 'TicketFreeTime' . $Count },
                );

                if ($DynamicFieldGet) {
                    my $Success = $DynamicFieldBackendObject->ValueSet(
                        DynamicFieldConfig => $DynamicFieldGet,
                        ObjectID           => $TicketID,
                        Value              => $GetParam{$Key},
                        UserID             => $Param{InmailUserID},
                    );
                }

                if ( $Self->{Debug} > 0 ) {
                    print "TicketTime$Count: " . $GetParam{$Key} . "\n";
                }
            }
        }
    }

    # do article db insert
    my $ArticleID = $TicketObject->ArticleCreate(
        TicketID         => $TicketID,
<<<<<<< HEAD
        Channel          => $GetParam{'X-KIX-Channel'} || 'email',
=======
        Channel          => $GetParam{'X-KIX-Channel'} || $Channel,
        CustomerVisible  => 1,
>>>>>>> 15d90f17
        SenderType       => $GetParam{'X-KIX-SenderType'},
        From             => $GetParam{From},
        ReplyTo          => $GetParam{ReplyTo},
        To               => $GetParam{To},
        Cc               => $GetParam{Cc},
        Subject          => $GetParam{Subject},
        MessageID        => $GetParam{'Message-ID'},
        InReplyTo        => $GetParam{'In-Reply-To'},
        References       => $GetParam{'References'},
        ContentType      => $GetParam{'Content-Type'},
        Charset          => $GetParam{'Charset'},
        MimeType         => $GetParam{'Content-Type'},
        Body             => $GetParam{Body},
        UserID           => $Param{InmailUserID},
        HistoryType      => 'EmailCustomer',
        HistoryComment   => "\%\%$Comment",
        OrigHeader       => \%GetParam,
        AutoResponseType => $AutoResponseType,
        Queue            => $Queue,
    );

    # close ticket if article create failed!
    if ( !$ArticleID ) {
        $TicketObject->TicketDelete(
            TicketID => $TicketID,
            UserID   => $Param{InmailUserID},
        );
        $Kernel::OM->Get('Log')->Log(
            Priority => 'error',
            Message  => "Can't process email with MessageID <$GetParam{'Message-ID'}>! "
                . "Please create a bug report with this email (From: $GetParam{From}, Located "
                . "under var/spool/problem-email*) on http://www.kixdesk.com/!",
        );
        return;
    }

    if ( $Param{LinkToTicketID} ) {

        my $SourceKey = $Param{LinkToTicketID};
        my $TargetKey = $TicketID;

        $Kernel::OM->Get('LinkObject')->LinkAdd(
            SourceObject => 'Ticket',
            SourceKey    => $SourceKey,
            TargetObject => 'Ticket',
            TargetKey    => $TargetKey,
            Type         => 'Normal',
            UserID       => $Param{InmailUserID},
        );
    }

    # debug
    if ( $Self->{Debug} > 0 ) {
        ATTRIBUTE:
        for my $Attribute ( sort keys %GetParam ) {
            next ATTRIBUTE if !$GetParam{$Attribute};
            print "$Attribute: $GetParam{$Attribute}\n";
        }
    }

    # dynamic fields
    $DynamicFieldList =
        $DynamicFieldObject->DynamicFieldList(
        Valid      => 1,
        ResultType => 'HASH',
        ObjectType => 'Article',
        );

    # set dynamic fields for Article object type
    DYNAMICFIELDID:
    for my $DynamicFieldID ( sort keys %{$DynamicFieldList} ) {
        next DYNAMICFIELDID if !$DynamicFieldID;
        next DYNAMICFIELDID if !$DynamicFieldList->{$DynamicFieldID};
        my $Key = 'X-KIX-DynamicField-' . $DynamicFieldList->{$DynamicFieldID};

        if ( defined $GetParam{$Key} && length $GetParam{$Key} ) {

            # get dynamic field config
            my $DynamicFieldGet = $DynamicFieldObject->DynamicFieldGet(
                ID => $DynamicFieldID,
            );

            $DynamicFieldBackendObject->ValueSet(
                DynamicFieldConfig => $DynamicFieldGet,
                ObjectID           => $ArticleID,
                Value              => $GetParam{$Key},
                UserID             => $Param{InmailUserID},
            );

            if ( $Self->{Debug} > 0 ) {
                print "$Key: " . $GetParam{$Key} . "\n";
            }
        }
    }

    # reverse dynamic field list
    %DynamicFieldListReversed = reverse %{$DynamicFieldList};

    # set free article text
    # for backward compatibility (should be removed in a future version)
    %Values =
        (
        'X-KIX-ArticleKey'   => 'ArticleFreeKey',
        'X-KIX-ArticleValue' => 'ArticleFreeText',
        );
    for my $Item ( sort keys %Values ) {
        for my $Count ( 1 .. 16 ) {
            my $Key = $Item . $Count;
            if (
                defined $GetParam{$Key}
                && length $GetParam{$Key}
                && $DynamicFieldListReversed{ $Values{$Item} . $Count }
                )
            {
                # get dynamic field config
                my $DynamicFieldGet = $DynamicFieldObject->DynamicFieldGet(
                    ID => $DynamicFieldListReversed{ $Values{$Item} . $Count },
                );
                if ($DynamicFieldGet) {
                    my $Success = $DynamicFieldBackendObject->ValueSet(
                        DynamicFieldConfig => $DynamicFieldGet,
                        ObjectID           => $ArticleID,
                        Value              => $GetParam{$Key},
                        UserID             => $Param{InmailUserID},
                    );
                }

                if ( $Self->{Debug} > 0 ) {
                    print "TicketKey$Count: " . $GetParam{$Key} . "\n";
                }
            }
        }
    }

    # write plain email to the storage
    $TicketObject->ArticleWritePlain(
        ArticleID => $ArticleID,
        Email     => $Self->{ParserObject}->GetPlainEmail(),
        UserID    => $Param{InmailUserID},
    );

    # write attachments to the storage
    for my $Attachment ( $Self->{ParserObject}->GetAttachments() ) {
        $TicketObject->ArticleWriteAttachment(
            Filename           => $Attachment->{Filename},
            Content            => $Attachment->{Content},
            ContentType        => $Attachment->{ContentType},
            ContentID          => $Attachment->{ContentID},
            ContentAlternative => $Attachment->{ContentAlternative},
            Disposition        => $Attachment->{Disposition},
            ArticleID          => $ArticleID,
            UserID             => $Param{InmailUserID},
        );
    }

    return $TicketID;
}

1;




=back

=head1 TERMS AND CONDITIONS

This software is part of the KIX project
(L<https://www.kixdesk.com/>).

This software comes with ABSOLUTELY NO WARRANTY. For details, see the enclosed file
LICENSE-AGPL for license information (AGPL). If you did not receive this file, see

<https://www.gnu.org/licenses/agpl.txt>.

=cut<|MERGE_RESOLUTION|>--- conflicted
+++ resolved
@@ -491,12 +491,8 @@
     # do article db insert
     my $ArticleID = $TicketObject->ArticleCreate(
         TicketID         => $TicketID,
-<<<<<<< HEAD
         Channel          => $GetParam{'X-KIX-Channel'} || 'email',
-=======
-        Channel          => $GetParam{'X-KIX-Channel'} || $Channel,
         CustomerVisible  => 1,
->>>>>>> 15d90f17
         SenderType       => $GetParam{'X-KIX-SenderType'},
         From             => $GetParam{From},
         ReplyTo          => $GetParam{ReplyTo},
