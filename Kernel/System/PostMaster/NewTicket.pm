# --
# Modified version of the work: Copyright (C) 2006-2020 c.a.p.e. IT GmbH, https://www.cape-it.de
# based on the original work of:
# Copyright (C) 2001-2017 OTRS AG, https://otrs.com/
# --
# This software comes with ABSOLUTELY NO WARRANTY. For details, see
# the enclosed file LICENSE-AGPL for license information (AGPL). If you
# did not receive this file, see https://www.gnu.org/licenses/agpl.txt.
# --

package Kernel::System::PostMaster::NewTicket;

use strict;
use warnings;

our @ObjectDependencies = (
    'Config',
    'Contact',
    'DynamicField',
    'DynamicField::Backend',
    'HTMLUtils',
    'LinkObject',
    'Log',
    'Priority',
    'Queue',
    'State',
    'Ticket',
    'Time',
    'Type',
    'User',
);

sub new {
    my ( $Type, %Param ) = @_;

    # allocate new hash for object
    my $Self = {};
    bless( $Self, $Type );

    # get parser object
    $Self->{ParserObject} = $Param{ParserObject} || die "Got no ParserObject!";

    $Self->{Debug} = $Param{Debug} || 0;

    return $Self;
}

sub Run {
    my ( $Self, %Param ) = @_;

    # check needed stuff
    for my $Needed (qw(InmailUserID GetParam)) {
        if ( !$Param{$Needed} ) {
            $Kernel::OM->Get('Log')->Log(
                Priority => 'error',
                Message  => "Need $Needed!"
            );
            return;
        }
    }
    my %GetParam         = %{ $Param{GetParam} };
    my $Comment          = $Param{Comment} || '';
    my $AutoResponseType = $Param{AutoResponseType} || '';

    # get queue id and name
    my $QueueID = $Param{QueueID} || die "need QueueID!";
    my $Queue = $Kernel::OM->Get('Queue')->QueueLookup(
        QueueID => $QueueID,
    );

    # get config object
    my $ConfigObject = $Kernel::OM->Get('Config');

    # get state
    my $State = $ConfigObject->Get('PostmasterDefaultState') || 'new';

    if ( $GetParam{'X-KIX-State'} ) {

        my $StateID = $Kernel::OM->Get('State')->StateLookup(
            State => $GetParam{'X-KIX-State'},
        );

        if ($StateID) {
            $State = $GetParam{'X-KIX-State'};
        }
        else {
            $Kernel::OM->Get('Log')->Log(
                Priority => 'error',
                Message  => "State ".$GetParam{'X-KIX-State'}." does not exist, falling back to $State!"
            );
        }
    }

    # get priority
    my $Priority = $ConfigObject->Get('PostmasterDefaultPriority') || '3 normal';

    if ( $GetParam{'X-KIX-Priority'} ) {

        my $PriorityID = $Kernel::OM->Get('Priority')->PriorityLookup(
            Priority => $GetParam{'X-KIX-Priority'},
        );

        if ($PriorityID) {
            $Priority = $GetParam{'X-KIX-Priority'};
        }
        else {
            $Kernel::OM->Get('Log')->Log(
                Priority => 'error',
                Message =>
                    "Priority ".$GetParam{'X-KIX-Priority'}." does not exist, falling back to $Priority!"
            );
        }
    }

    my $TypeID;

    if ( $GetParam{'X-KIX-Type'} ) {

        # Check if type exists
        $TypeID = $Kernel::OM->Get('Type')->TypeLookup( Type => $GetParam{'X-KIX-Type'} );

        if ( !$TypeID ) {
            $Kernel::OM->Get('Log')->Log(
                Priority => 'error',
                Message =>
                    "Type ".$GetParam{'X-KIX-Type'}." does not exist, falling back to default type."
            );
        }
    }

    # get sender email
    my @EmailAddresses = $Self->{ParserObject}->SplitAddressLine(
        Line => $GetParam{From},
    );
    for my $Address (@EmailAddresses) {
        $GetParam{SenderEmailAddress} = $Self->{ParserObject}->GetEmailAddress(
            Email => $Address,
        );
    }

    # get customer id if X-KIX-Organisation is given
    if ( $GetParam{'X-KIX-Organisation'} ) {

        # get organisation object
        my $OrgObject = $Kernel::OM->Get('Organisation');

        # search organisation based on X-KIX-Organisation
        my %OrgList = $OrgObject->OrganisationSearch(
            Number => $GetParam{'X-KIX-Organisation'},
            Limit  => 1,
            Valid  => 0
        );

        if (%OrgList) {
            $GetParam{'X-KIX-Organisation'} = (keys %OrgList)[0];
        }
        else {
            $GetParam{'X-KIX-Organisation'} = undef;
        }
    }

    if ( $GetParam{'X-KIX-Contact'} ) {
        # transform X-KIX-Contact to ID
        my %List = $Kernel::OM->Get('Contact')->ContactSearch(
            PostMasterSearch => $GetParam{'X-KIX-Contact'},
            Limit            => 1,
            Valid            => 0
        );

        if ( %List ) {
            $GetParam{'X-KIX-Contact'} = (keys %List)[0];
        }
        else {
            # we can't assign a contact to it, clear it to give was to the fallback
            $GetParam{'X-KIX-Contact'} = undef;
        }
    }

    # if no contact found, get contact from sender address
    if ( !$GetParam{'X-KIX-Contact'} && $GetParam{SenderEmailAddress} ) {

        my %ContactData;

        # get customer user object
        my $ContactObject = $Kernel::OM->Get('Contact');

        my %List = $ContactObject->ContactSearch(
            PostMasterSearch => lc( $GetParam{SenderEmailAddress} ),
            Limit            => 1,
            Valid            => 0
        );

        if ( %List ) {
            %ContactData = $ContactObject->ContactGet(
                ID => (keys %List)[0],
            );
        }

        # create a new contact if no existing contact was found for the given "from"
        if ( !$ContactData{ID} ) {
            my $ParserObject = Kernel::System::EmailParser->new(
                Mode => 'Standalone',
            );
            my $ContactEmailRealname = $ParserObject->GetRealname(
                Email => $GetParam{SenderEmailAddress}
            );
            my @NameChunks = split(' ', $ContactEmailRealname);

            my $ContactID = $ContactObject->ContactAdd(
                Firstname             => (@NameChunks) ? $NameChunks[0] : 'not',
                Lastname              => (@NameChunks) ? join(" ", splice(@NameChunks, 1)) : 'assigned',
                Email                 => lc( $GetParam{SenderEmailAddress} ),
<<<<<<< HEAD
                PrimaryOrganisationID => $GetParam{'SenderEmailAddress'},
=======
>>>>>>> 0f5b2c3a
                ValidID               => 1,
                UserID                => 1,
            );

            %ContactData = $ContactObject->ContactGet(
                ID => $ContactID
            );
        }

        # take PrimaryOrganisationID from contact lookup or from "from" field
        if ( $ContactData{ID} && !$GetParam{'X-KIX-Contact'} ) {
            $GetParam{'X-KIX-Contact'} = $ContactData{ID};

            # notice that Login is from contact data
            $Kernel::OM->Get('Log')->Log(
                Priority => 'notice',
                Message  => "Take Login ($ContactData{ID}) from contact based on ($GetParam{'SenderEmailAddress'}).",
            );
        }
        if ( $ContactData{PrimaryOrganisationID} && !$GetParam{'X-KIX-Organisation'} ) {
            $GetParam{'X-KIX-Organisation'} = $ContactData{PrimaryOrganisationID};

            # notice that PrimaryOrganisationID is from contact
            $Kernel::OM->Get('Log')->Log(
                Priority => 'notice',
                Message  => "Take PrimaryOrganisationID ($ContactData{PrimaryOrganisationID})"
                    . " from contact based on ($GetParam{'SenderEmailAddress'}).",
            );
        }
    }

    # if there is still no customer user found, take the senders email address
    if ( !$GetParam{'X-KIX-Contact'} ) {
        $GetParam{'X-KIX-Contact'} = $GetParam{SenderEmailAddress};
    }

    # get ticket owner
    if ( $GetParam{'X-KIX-OwnerID'} ) {
<<<<<<< HEAD
        # check if is an existing UserID
=======
        # check if it's an existing UserID
>>>>>>> 0f5b2c3a
        my $TmpOwnerID = $Kernel::OM->Get('User')->UserLookup(
            UserID => $GetParam{'X-KIX-OwnerID'},
        );
        $GetParam{'X-KIX-OwnerID'} = $TmpOwnerID;
    }

    if ( !$GetParam{'X-KIX-OwnerID'} && $GetParam{'X-KIX-Owner'} ) {

        my $TmpOwnerID = $Kernel::OM->Get('User')->UserLookup(
            UserLogin => $GetParam{'X-KIX-Owner'},
        );

        $GetParam{'X-KIX-OwnerID'} = $TmpOwnerID;
    }

    # handle optional things
    my %Opts;

    if ( $GetParam{'X-KIX-ResponsibleID'} ) {
        $Opts{ResponsibleID} = $Param{InmailUserID};

        # check if is an existing UserID
        my $TmpOwnerID = $Kernel::OM->Get('User')->UserLookup(
            UserID => $GetParam{'X-KIX-ResponsibleID'},
        );
        $Opts{ResponsibleID} = $TmpOwnerID || $Opts{ResponsibleID};
    }

    if ( !$Opts{ResponsibleID} && $GetParam{'X-KIX-Responsible'} ) {

        my $TmpResponsibleID = $Kernel::OM->Get('User')->UserLookup(
            UserLogin => $GetParam{'X-KIX-Responsible'},
        );

        $Opts{ResponsibleID} = $TmpResponsibleID || $Opts{ResponsibleID};
    }

<<<<<<< HEAD
=======
    # check channel
    if ( $GetParam{'X-KIX-Channel'} ) {
        # check if it's an existing Channel
        my $ChannelID = $Kernel::OM->Get('Channel')->ChannelLookup(
            Name => $GetParam{'X-KIX-Channel'},
        );
        if ( !$ChannelID ) {
            $GetParam{'X-KIX-Channel'} = undef;
        }
    }

>>>>>>> 0f5b2c3a
    # get ticket object
    my $TicketObject = $Kernel::OM->Get('Ticket');

    # create new ticket
    my $NewTn    = $TicketObject->TicketCreateNumber();
    my $TicketID = $TicketObject->TicketCreate(
        TN              => $NewTn,
        Title           => $GetParam{Subject},
        QueueID         => $QueueID,
        Lock            => $GetParam{'X-KIX-Lock'} || 'unlock',
        Priority        => $Priority,
        State           => $State,
        Type            => $GetParam{'X-KIX-Type'}    || '',
        OrganisationID  => $GetParam{'X-KIX-Organisation'},
        ContactID       => $GetParam{'X-KIX-Contact'},
        OwnerID         => $GetParam{'X-KIX-OwnerID'} || $Param{InmailUserID},
        UserID          => $Param{InmailUserID},
        %Opts,
    );

    if ( !$TicketID ) {
        return;
    }

    # debug
    if ( $Self->{Debug} > 0 ) {
        print "New Ticket created!\n";
        print "TicketNumber: $NewTn\n";
        print "TicketID: $TicketID\n";
        print "Priority: $Priority\n";
        print "State: $State\n";
        print "OrganisationID: ".$GetParam{'X-KIX-Organisation'}."\n";
        print "ContactID: ".$GetParam{'X-KIX-Contact'}."\n";
        for my $Value (qw(Type Service SLA Lock)) {

            if ( $GetParam{ 'X-KIX-' . $Value } ) {
                print "Type: " . $GetParam{ 'X-KIX-' . $Value } . "\n";
            }
        }
    }

    # set pending time
    if ( $GetParam{'X-KIX-State-PendingTime'} ) {

  # You can specify absolute dates like "2010-11-20 00:00:00" or relative dates, based on the arrival time of the email.
  # Use the form "+ $Number $Unit", where $Unit can be 's' (seconds), 'm' (minutes), 'h' (hours) or 'd' (days).
  # Only one unit can be specified. Examples of valid settings: "+50s" (pending in 50 seconds), "+30m" (30 minutes),
  # "+12d" (12 days). Note that settings like "+1d 12h" are not possible. You can specify "+36h" instead.

        my $TargetTimeStamp = $GetParam{'X-KIX-State-PendingTime'};

        my ( $Sign, $Number, $Unit ) = $TargetTimeStamp =~ m{^\s*([+-]?)\s*(\d+)\s*([smhd]?)\s*$}smx;

        if ($Number) {
            $Sign ||= '+';
            $Unit ||= 's';

            my $Seconds = $Sign eq '-' ? ( $Number * -1 ) : $Number;

            my %UnitMultiplier = (
                s => 1,
                m => 60,
                h => 60 * 60,
                d => 60 * 60 * 24,
            );

            $Seconds = $Seconds * $UnitMultiplier{$Unit};

            # get time object
            my $TimeObject = $Kernel::OM->Get('Time');

            $TargetTimeStamp = $TimeObject->SystemTime2TimeStamp(
                SystemTime => $TimeObject->SystemTime() + $Seconds,
            );
        }

        my $Set = $TicketObject->TicketPendingTimeSet(
            String   => $TargetTimeStamp,
            TicketID => $TicketID,
            UserID   => $Param{InmailUserID},
        );

        # debug
        if ( $Set && $Self->{Debug} > 0 ) {
            print "State-PendingTime: ".$GetParam{'X-KIX-State-PendingTime'}."\n";
        }
    }

    # get dynamic field objects
    my $DynamicFieldObject        = $Kernel::OM->Get('DynamicField');
    my $DynamicFieldBackendObject = $Kernel::OM->Get('DynamicField::Backend');

    # dynamic fields
    my $DynamicFieldList =
        $DynamicFieldObject->DynamicFieldList(
        Valid      => 1,
        ResultType => 'HASH',
        ObjectType => 'Ticket',
        );

    # set dynamic fields for Ticket object type
    DYNAMICFIELDID:
    for my $DynamicFieldID ( sort keys %{$DynamicFieldList} ) {
        next DYNAMICFIELDID if !$DynamicFieldID;
        next DYNAMICFIELDID if !$DynamicFieldList->{$DynamicFieldID};
        my $Key = 'X-KIX-DynamicField-' . $DynamicFieldList->{$DynamicFieldID};

        if ( defined $GetParam{$Key} && length $GetParam{$Key} ) {

            # get dynamic field config
            my $DynamicFieldGet = $DynamicFieldObject->DynamicFieldGet(
                ID => $DynamicFieldID,
            );

            $DynamicFieldBackendObject->ValueSet(
                DynamicFieldConfig => $DynamicFieldGet,
                ObjectID           => $TicketID,
                Value              => $GetParam{$Key},
                UserID             => $Param{InmailUserID},
            );

            if ( $Self->{Debug} > 0 ) {
                print "$Key: " . $GetParam{$Key} . "\n";
            }
        }
    }

    # reverse dynamic field list
    my %DynamicFieldListReversed = reverse %{$DynamicFieldList};

    # set ticket free text
    # for backward compatibility (should be removed in a future version)
    my %Values =
        (
        'X-KIX-TicketKey'   => 'TicketFreeKey',
        'X-KIX-TicketValue' => 'TicketFreeText',
        );
    for my $Item ( sort keys %Values ) {
        for my $Count ( 1 .. 16 ) {
            my $Key = $Item . $Count;
            if (
                defined $GetParam{$Key}
                && length $GetParam{$Key}
                && $DynamicFieldListReversed{ $Values{$Item} . $Count }
                )
            {
                # get dynamic field config
                my $DynamicFieldGet = $DynamicFieldObject->DynamicFieldGet(
                    ID => $DynamicFieldListReversed{ $Values{$Item} . $Count },
                );
                if ($DynamicFieldGet) {
                    my $Success = $DynamicFieldBackendObject->ValueSet(
                        DynamicFieldConfig => $DynamicFieldGet,
                        ObjectID           => $TicketID,
                        Value              => $GetParam{$Key},
                        UserID             => $Param{InmailUserID},
                    );
                }

                if ( $Self->{Debug} > 0 ) {
                    print "TicketKey$Count: " . $GetParam{$Key} . "\n";
                }
            }
        }
    }

    # set ticket free time
    # for backward compatibility (should be removed in a future version)
    for my $Count ( 1 .. 6 ) {

        my $Key = 'X-KIX-TicketTime' . $Count;

        if ( defined $GetParam{$Key} && length $GetParam{$Key} ) {

            # get time object
            my $TimeObject = $Kernel::OM->Get('Time');

            my $SystemTime = $TimeObject->TimeStamp2SystemTime(
                String => $GetParam{$Key},
            );

            if ( $SystemTime && $DynamicFieldListReversed{ 'TicketFreeTime' . $Count } ) {

                # get dynamic field config
                my $DynamicFieldGet = $DynamicFieldObject->DynamicFieldGet(
                    ID => $DynamicFieldListReversed{ 'TicketFreeTime' . $Count },
                );

                if ($DynamicFieldGet) {
                    my $Success = $DynamicFieldBackendObject->ValueSet(
                        DynamicFieldConfig => $DynamicFieldGet,
                        ObjectID           => $TicketID,
                        Value              => $GetParam{$Key},
                        UserID             => $Param{InmailUserID},
                    );
                }

                if ( $Self->{Debug} > 0 ) {
                    print "TicketTime$Count: " . $GetParam{$Key} . "\n";
                }
            }
        }
    }

    # do article db insert
    my $ArticleID = $TicketObject->ArticleCreate(
        TicketID         => $TicketID,
        Channel          => $GetParam{'X-KIX-Channel'} || 'email',
        CustomerVisible  => 1,
        SenderType       => $GetParam{'X-KIX-SenderType'},
        From             => $GetParam{From},
        ReplyTo          => $GetParam{ReplyTo},
        To               => $GetParam{To},
        Cc               => $GetParam{Cc},
        Subject          => $GetParam{Subject},
        MessageID        => $GetParam{'Message-ID'},
        InReplyTo        => $GetParam{'In-Reply-To'},
        References       => $GetParam{'References'},
        ContentType      => $GetParam{'Content-Type'},
        Charset          => $GetParam{'Charset'},
        MimeType         => $GetParam{'Content-Type'},
        Body             => $GetParam{Body},
        UserID           => $Param{InmailUserID},
        HistoryType      => 'EmailCustomer',
        HistoryComment   => "\%\%$Comment",
        OrigHeader       => \%GetParam,
        AutoResponseType => $AutoResponseType,
        Queue            => $Queue,
    );

    # close ticket if article create failed!
    if ( !$ArticleID ) {
        $TicketObject->TicketDelete(
            TicketID => $TicketID,
            UserID   => $Param{InmailUserID},
        );
        $Kernel::OM->Get('Log')->Log(
            Priority => 'error',
            Message  => "Can't process email with MessageID <$GetParam{'Message-ID'}>! "
                . "Please create a bug report with this email (From: $GetParam{From}, Located "
                . "under var/spool/problem-email*) on http://www.kixdesk.com/!",
        );
        return;
    }

    if ( $Param{LinkToTicketID} ) {

        my $SourceKey = $Param{LinkToTicketID};
        my $TargetKey = $TicketID;

        $Kernel::OM->Get('LinkObject')->LinkAdd(
            SourceObject => 'Ticket',
            SourceKey    => $SourceKey,
            TargetObject => 'Ticket',
            TargetKey    => $TargetKey,
            Type         => 'Normal',
            UserID       => $Param{InmailUserID},
        );
    }

    # debug
    if ( $Self->{Debug} > 0 ) {
        ATTRIBUTE:
        for my $Attribute ( sort keys %GetParam ) {
            next ATTRIBUTE if !$GetParam{$Attribute};
            print "$Attribute: $GetParam{$Attribute}\n";
        }
    }

    # dynamic fields
    $DynamicFieldList =
        $DynamicFieldObject->DynamicFieldList(
        Valid      => 1,
        ResultType => 'HASH',
        ObjectType => 'Article',
        );

    # set dynamic fields for Article object type
    DYNAMICFIELDID:
    for my $DynamicFieldID ( sort keys %{$DynamicFieldList} ) {
        next DYNAMICFIELDID if !$DynamicFieldID;
        next DYNAMICFIELDID if !$DynamicFieldList->{$DynamicFieldID};
        my $Key = 'X-KIX-DynamicField-' . $DynamicFieldList->{$DynamicFieldID};

        if ( defined $GetParam{$Key} && length $GetParam{$Key} ) {

            # get dynamic field config
            my $DynamicFieldGet = $DynamicFieldObject->DynamicFieldGet(
                ID => $DynamicFieldID,
            );

            $DynamicFieldBackendObject->ValueSet(
                DynamicFieldConfig => $DynamicFieldGet,
                ObjectID           => $ArticleID,
                Value              => $GetParam{$Key},
                UserID             => $Param{InmailUserID},
            );

            if ( $Self->{Debug} > 0 ) {
                print "$Key: " . $GetParam{$Key} . "\n";
            }
        }
    }

    # reverse dynamic field list
    %DynamicFieldListReversed = reverse %{$DynamicFieldList};

    # set free article text
    # for backward compatibility (should be removed in a future version)
    %Values =
        (
        'X-KIX-ArticleKey'   => 'ArticleFreeKey',
        'X-KIX-ArticleValue' => 'ArticleFreeText',
        );
    for my $Item ( sort keys %Values ) {
        for my $Count ( 1 .. 16 ) {
            my $Key = $Item . $Count;
            if (
                defined $GetParam{$Key}
                && length $GetParam{$Key}
                && $DynamicFieldListReversed{ $Values{$Item} . $Count }
                )
            {
                # get dynamic field config
                my $DynamicFieldGet = $DynamicFieldObject->DynamicFieldGet(
                    ID => $DynamicFieldListReversed{ $Values{$Item} . $Count },
                );
                if ($DynamicFieldGet) {
                    my $Success = $DynamicFieldBackendObject->ValueSet(
                        DynamicFieldConfig => $DynamicFieldGet,
                        ObjectID           => $ArticleID,
                        Value              => $GetParam{$Key},
                        UserID             => $Param{InmailUserID},
                    );
                }

                if ( $Self->{Debug} > 0 ) {
                    print "TicketKey$Count: " . $GetParam{$Key} . "\n";
                }
            }
        }
    }

    # write plain email to the storage
    $TicketObject->ArticleWritePlain(
        ArticleID => $ArticleID,
        Email     => $Self->{ParserObject}->GetPlainEmail(),
        UserID    => $Param{InmailUserID},
    );

    # write attachments to the storage
    for my $Attachment ( $Self->{ParserObject}->GetAttachments() ) {
        $TicketObject->ArticleWriteAttachment(
            Filename           => $Attachment->{Filename},
            Content            => $Attachment->{Content},
            ContentType        => $Attachment->{ContentType},
            ContentID          => $Attachment->{ContentID},
            ContentAlternative => $Attachment->{ContentAlternative},
            Disposition        => $Attachment->{Disposition},
            ArticleID          => $ArticleID,
            UserID             => $Param{InmailUserID},
        );
    }

    return $TicketID;
}

1;




=back

=head1 TERMS AND CONDITIONS

This software is part of the KIX project
(L<https://www.kixdesk.com/>).

This software comes with ABSOLUTELY NO WARRANTY. For details, see the enclosed file
LICENSE-AGPL for license information (AGPL). If you did not receive this file, see

<https://www.gnu.org/licenses/agpl.txt>.

=cut<|MERGE_RESOLUTION|>--- conflicted
+++ resolved
@@ -210,10 +210,6 @@
                 Firstname             => (@NameChunks) ? $NameChunks[0] : 'not',
                 Lastname              => (@NameChunks) ? join(" ", splice(@NameChunks, 1)) : 'assigned',
                 Email                 => lc( $GetParam{SenderEmailAddress} ),
-<<<<<<< HEAD
-                PrimaryOrganisationID => $GetParam{'SenderEmailAddress'},
-=======
->>>>>>> 0f5b2c3a
                 ValidID               => 1,
                 UserID                => 1,
             );
@@ -252,11 +248,7 @@
 
     # get ticket owner
     if ( $GetParam{'X-KIX-OwnerID'} ) {
-<<<<<<< HEAD
-        # check if is an existing UserID
-=======
         # check if it's an existing UserID
->>>>>>> 0f5b2c3a
         my $TmpOwnerID = $Kernel::OM->Get('User')->UserLookup(
             UserID => $GetParam{'X-KIX-OwnerID'},
         );
@@ -294,8 +286,6 @@
         $Opts{ResponsibleID} = $TmpResponsibleID || $Opts{ResponsibleID};
     }
 
-<<<<<<< HEAD
-=======
     # check channel
     if ( $GetParam{'X-KIX-Channel'} ) {
         # check if it's an existing Channel
@@ -307,7 +297,6 @@
         }
     }
 
->>>>>>> 0f5b2c3a
     # get ticket object
     my $TicketObject = $Kernel::OM->Get('Ticket');
 
