# --
# Modified version of the work: Copyright (C) 2006-2019 c.a.p.e. IT GmbH, https://www.cape-it.de
# based on the original work of:
# Copyright (C) 2001-2017 OTRS AG, https://otrs.com/
# --
# This software comes with ABSOLUTELY NO WARRANTY. For details, see
# the enclosed file LICENSE-AGPL for license information (AGPL). If you
# did not receive this file, see https://www.gnu.org/licenses/agpl.txt.
# --

package Kernel::System::PostMaster::NewTicket;

use strict;
use warnings;

our @ObjectDependencies = (
    'Kernel::Config',
    'Kernel::System::Contact',
    'Kernel::System::DynamicField',
    'Kernel::System::DynamicField::Backend',
    # KIX4OTRS-capeIT
    'Kernel::System::HTMLUtils',
    # EO KIX4OTRS-capeIT
    'Kernel::System::LinkObject',
    'Kernel::System::Log',
    'Kernel::System::Priority',
    'Kernel::System::Queue',
    'Kernel::System::Service',
     # KIX4OTRS-capeIT
    'Kernel::System::SLA',
    # EO KIX4OTRS-capeIT
    'Kernel::System::State',
    'Kernel::System::Ticket',
    'Kernel::System::Time',
    'Kernel::System::Type',
    'Kernel::System::User',
);

sub new {
    my ( $Type, %Param ) = @_;

    # allocate new hash for object
    my $Self = {};
    bless( $Self, $Type );

    # get parser object
    $Self->{ParserObject} = $Param{ParserObject} || die "Got no ParserObject!";

    $Self->{Debug} = $Param{Debug} || 0;

    return $Self;
}

sub Run {
    my ( $Self, %Param ) = @_;

    # check needed stuff
    for my $Needed (qw(InmailUserID GetParam)) {
        if ( !$Param{$Needed} ) {
            $Kernel::OM->Get('Kernel::System::Log')->Log(
                Priority => 'error',
                Message  => "Need $Needed!"
            );
            return;
        }
    }
    my %GetParam         = %{ $Param{GetParam} };
    my $Comment          = $Param{Comment} || '';
    my $AutoResponseType = $Param{AutoResponseType} || '';

    # KIX4OTRS-capeIT
    # get ticket template
    my %TicketTemplate;
    if ( $GetParam{'X-KIX-TicketTemplate'} ) {
        %TicketTemplate = $Kernel::OM->Get('Kernel::System::Ticket')->TicketTemplateGet(
            Name => $GetParam{'X-KIX-TicketTemplate'},
        );
    }

    # EO KIX4OTRS-capeIT

    # get queue id and name
    # KIX4OTRS-capeIT
    # my $QueueID = $Param{QueueID} || die "need QueueID!";
    my $QueueID = $TicketTemplate{QueueID} || $Param{QueueID} || die "need QueueID!";

    # EO KIX4OTRS-capeIT

    my $Queue = $Kernel::OM->Get('Kernel::System::Queue')->QueueLookup(
        QueueID => $QueueID,
    );

    # get config object
    my $ConfigObject = $Kernel::OM->Get('Kernel::Config');

    # get state
    # KIX4OTRS-capeIT
    # my $State = $ConfigObject->Get('PostmasterDefaultState') || 'new';
    my $State;
    if ( defined $TicketTemplate{StateID} ) {
        $State = $Kernel::OM->Get('Kernel::System::State')->StateLookup( StateID => $TicketTemplate{StateID} );
    }
    else {
        $State = $ConfigObject->Get('PostmasterDefaultState') || 'new';
    }

    # EO KIX4OTRS-capeIT

    if ( $GetParam{'X-KIX-State'} ) {

        my $StateID = $Kernel::OM->Get('Kernel::System::State')->StateLookup(
            State => $GetParam{'X-KIX-State'},
        );

        if ($StateID) {
            $State = $GetParam{'X-KIX-State'};
        }
        else {
            $Kernel::OM->Get('Kernel::System::Log')->Log(
                Priority => 'error',
                Message  => "State ".$GetParam{'X-KIX-State'}." does not exist, falling back to $State!"
            );
        }
    }

    # get priority
    # KIX4OTRS-capeIT
    # my $Priority = $Self->{ConfigObject}->Get('PostmasterDefaultPriority') || '3 normal';
    my $Priority;
    if ( defined $TicketTemplate{PriorityID} ) {
        $Priority
            = $Kernel::OM->Get('Kernel::System::Priority')->PriorityLookup( PriorityID => $TicketTemplate{PriorityID} );
    }
    else {
        $Priority = $ConfigObject->Get('PostmasterDefaultPriority') || '3 normal';
    }

    # EO KIX4OTRS-capeIT

    if ( $GetParam{'X-KIX-Priority'} ) {

        my $PriorityID = $Kernel::OM->Get('Kernel::System::Priority')->PriorityLookup(
            Priority => $GetParam{'X-KIX-Priority'},
        );

        if ($PriorityID) {
            $Priority = $GetParam{'X-KIX-Priority'};
        }
        else {
            $Kernel::OM->Get('Kernel::System::Log')->Log(
                Priority => 'error',
                Message =>
                    "Priority ".$GetParam{'X-KIX-Priority'}." does not exist, falling back to $Priority!"
            );
        }
    }

    my $TypeID;

    if ( $GetParam{'X-KIX-Type'} ) {

        # Check if type exists
        $TypeID = $Kernel::OM->Get('Kernel::System::Type')->TypeLookup( Type => $GetParam{'X-KIX-Type'} );

        if ( !$TypeID ) {
            $Kernel::OM->Get('Kernel::System::Log')->Log(
                Priority => 'error',
                Message =>
                    "Type ".$GetParam{'X-KIX-Type'}." does not exist, falling back to default type."
            );
        }
    }

    # get sender email
    my @EmailAddresses = $Self->{ParserObject}->SplitAddressLine(
        Line => $GetParam{From},
    );
    for my $Address (@EmailAddresses) {
        $GetParam{SenderEmailAddress} = $Self->{ParserObject}->GetEmailAddress(
            Email => $Address,
        );
    }

    # get customer id if X-KIX-CustomerNo is given
    if ( $GetParam{'X-KIX-CustomerNo'} ) {

        # get organisation object
        my $OrgObject = $Kernel::OM->Get('Kernel::System::Organisation');

<<<<<<< HEAD
        # get customer user data form X-KIX-Contact
        my %Contacts = $ContactObject->ContactSearch(
            Search => $GetParam{'X-KIX-Contact'},
            Limit => 1,
            Valid => 0
=======
        # search organisation based on X-KIX-CustomerNo
        my %OrgList = $OrgObject->OrganisationSearch(
            Number => $GetParam{'X-KIX-CustomerNo'},
            Limit  => 1,
            Valid  => 0
>>>>>>> 2f0d8de1
        );
        my %ContactData;
        for my $ContactID ( sort keys %Contacts ) {
            %ContactData = $ContactObject->ContactGet(
                ID => $ContactID,
            );
        }

        if (%OrgList) {
            $GetParam{'X-KIX-CustomerNo'} = (keys %OrgList)[0];
        }
    }

    # get customer user data form From: (sender address)
    if ( !$GetParam{'X-KIX-Contact'} ) {

        my %ContactData;
        if ( $GetParam{From} ) {

            my @EmailAddresses = $Self->{ParserObject}->SplitAddressLine(
                Line => $GetParam{From},
            );

            for my $Address (@EmailAddresses) {
                $GetParam{EmailFrom} = $Self->{ParserObject}->GetEmailAddress(
                    Email => $Address,
                );
            }

            if ( $GetParam{EmailFrom} ) {

                # get customer user object
                my $ContactObject = $Kernel::OM->Get('Kernel::System::Contact');

                my %List = $ContactObject->ContactSearch(
                    PostMasterSearch => lc( $GetParam{EmailFrom} ),
                    Limit            => 1,
                    Valid            => 0
                );

<<<<<<< HEAD
                for my $UserID ( sort keys %List ) {
                    %ContactData = $ContactObject->ContactGet(
                        ID => $UserID,
=======
                if ( %List ) {
                    %ContactData = $ContactObject->ContactGet(
                        ID => (keys %List)[0],
>>>>>>> 2f0d8de1
                    );
                }
            }
        }

        # take PrimaryOrganisationID from contact lookup or from "from" field
        if ( $ContactData{ID} && !$GetParam{'X-KIX-Contact'} ) {
            $GetParam{'X-KIX-Contact'} = $ContactData{ID};

            # notice that Login is from contact data
            $Kernel::OM->Get('Kernel::System::Log')->Log(
                Priority => 'notice',
                Message  => "Take Login ($ContactData{ID}) from contact based on ($GetParam{'EmailFrom'}).",
            );
        }
        if ( $ContactData{PrimaryOrganisationID} && !$GetParam{'X-KIX-CustomerNo'} ) {
            $GetParam{'X-KIX-CustomerNo'} = $ContactData{PrimaryOrganisationID};

            # notice that PrimaryOrganisationID is from customer source backend
            $Kernel::OM->Get('Kernel::System::Log')->Log(
                Priority => 'notice',
                Message  => "Take PrimaryOrganisationID ($ContactData{PrimaryOrganisationID})"
                    . " from contact based on ($GetParam{'EmailFrom'}).",
            );
        }
    }
    else {
        # transform X-KIX-Contact to ID
        my %ContactData;

        # get contact object
        my $ContactObject = $Kernel::OM->Get('Kernel::System::Contact');

        my %List = $ContactObject->ContactSearch(
            PostMasterSearch => $GetParam{'X-KIX-Contact'},
            Limit            => 1,
            Valid            => 0
        );

        if ( %List ) {
            $GetParam{'X-KIX-Contact'} = (keys %List)[0];
        }
    }

    # KIX4OTRS-capeIT
    # if there is no customer id found
    if ( !$GetParam{'X-KIX-Contact'} && $TicketTemplate{CustomerLogin} ) {
        $GetParam{'X-KIX-Contact'} = $TicketTemplate{CustomerLogin};
    }

    # EO KIX4OTRS-capeIT

    # if there is no customer id found!
    if ( !$GetParam{'X-KIX-CustomerNo'} ) {
        $GetParam{'X-KIX-CustomerNo'} = $GetParam{SenderEmailAddress};
    }

    # if there is no customer user found!
    if ( !$GetParam{'X-KIX-Contact'} ) {
        $GetParam{'X-KIX-Contact'} = $GetParam{SenderEmailAddress};
    }

    # get ticket owner
    # KIX4OTRS-capeIT
    my $OwnerID = $GetParam{'X-KIX-OwnerID'} || $TicketTemplate{OwnerID} || $Param{InmailUserID};

    # EO KIX4OTRS-capeIT
    if ( $GetParam{'X-KIX-Owner'} ) {

        my $TmpOwnerID = $Kernel::OM->Get('Kernel::System::User')->UserLookup(
            UserLogin => $GetParam{'X-KIX-Owner'},
        );

        $OwnerID = $TmpOwnerID || $OwnerID;
    }

    my %Opts;
    if ( $GetParam{'X-KIX-ResponsibleID'} ) {
        $Opts{ResponsibleID} = $GetParam{'X-KIX-ResponsibleID'};
    }

    # KIX4OTRS-capeIT
    elsif ( defined $TicketTemplate{ResponsibleID} ) {
        $Opts{ResponsibleID} = $TicketTemplate{ResponsibleID};
    }

    # EO KIX4OTRS-capeIT

    if ( $GetParam{'X-KIX-Responsible'} ) {

        my $TmpResponsibleID = $Kernel::OM->Get('Kernel::System::User')->UserLookup(
            UserLogin => $GetParam{'X-KIX-Responsible'},
        );

        $Opts{ResponsibleID} = $TmpResponsibleID || $Opts{ResponsibleID};
    }

    # get ticket object
    my $TicketObject = $Kernel::OM->Get('Kernel::System::Ticket');

    # KIX4OTRS-capeIT
    # get ticket type
    my $Type;
    if ( $ConfigObject->Get('Ticket::Type') && defined $TicketTemplate{TypeID} ) {
        $Type = $Kernel::OM->Get('Kernel::System::Type')->TypeLookup( TypeID => $TicketTemplate{TypeID} );
    }

    # get service
    my $Service;
    if ( defined $TicketTemplate{ServiceID} ) {
        $Service = $Kernel::OM->Get('Kernel::System::Service')->ServiceLookup( ServiceID => $TicketTemplate{ServiceID} );
    }

    # get sla
    my $SLA;
    if ( defined $TicketTemplate{SLAID} ) {
        $SLA = $Kernel::OM->Get('Kernel::System::SLA')->SLALookup( SLAID => $TicketTemplate{SLAID} );
    }

#rbo - T2016121190001552 - added KIX placeholders
    # get subject
    my $Subject = $GetParam{Subject};
    if ( defined $TicketTemplate{Subject}
        && $TicketTemplate{Subject} =~ m/(.*?)<KIX_EMAIL_SUBJECT>(.*)/g )
    {
        $Subject = $1 . $Subject . $3;
    }

    # EO KIX4OTRS-capeIT

    # create new ticket
    my $NewTn    = $TicketObject->TicketCreateNumber();
    my $TicketID = $TicketObject->TicketCreate(
        TN              => $NewTn,
        Title           => $Subject,
        QueueID         => $QueueID || $TicketTemplate{QueueID},
        Lock            => $GetParam{'X-KIX-Lock'} || 'unlock',
        Priority        => $Priority,
        State           => $State,
        Type            => $Type    || $GetParam{'X-KIX-Type'}    || '',
        Service         => $Service || $GetParam{'X-KIX-Service'} || '',
        SLA             => $SLA     || $GetParam{'X-KIX-SLA'}     || '',
        TicketTemplate  => (%TicketTemplate && $TicketTemplate{ID}) ? $TicketTemplate{ID} : '',
        OrganisationID  => $GetParam{'X-KIX-CustomerNo'},
        ContactID       => $GetParam{'X-KIX-Contact'},
        OwnerID         => $OwnerID,
        UserID          => $Param{InmailUserID},
        %Opts,
    );

    if ( !$TicketID ) {
        return;
    }

    # debug
    if ( $Self->{Debug} > 0 ) {
        print "New Ticket created!\n";
        print "TicketNumber: $NewTn\n";
        print "TicketID: $TicketID\n";
        print "Priority: $Priority\n";
        print "State: $State\n";
        print "OrganisationID: ".$GetParam{'X-KIX-CustomerNo'}."\n";
        print "ContactID: ".$GetParam{'X-KIX-Contact'}."\n";
        for my $Value (qw(Type Service SLA Lock)) {

            if ( $GetParam{ 'X-KIX-' . $Value } ) {
                print "Type: " . $GetParam{ 'X-KIX-' . $Value } . "\n";
            }
        }
    }

    # set pending time
    if ( $GetParam{'X-KIX-State-PendingTime'} ) {

  # You can specify absolute dates like "2010-11-20 00:00:00" or relative dates, based on the arrival time of the email.
  # Use the form "+ $Number $Unit", where $Unit can be 's' (seconds), 'm' (minutes), 'h' (hours) or 'd' (days).
  # Only one unit can be specified. Examples of valid settings: "+50s" (pending in 50 seconds), "+30m" (30 minutes),
  # "+12d" (12 days). Note that settings like "+1d 12h" are not possible. You can specify "+36h" instead.

        my $TargetTimeStamp = $GetParam{'X-KIX-State-PendingTime'};

        my ( $Sign, $Number, $Unit ) = $TargetTimeStamp =~ m{^\s*([+-]?)\s*(\d+)\s*([smhd]?)\s*$}smx;

        if ($Number) {
            $Sign ||= '+';
            $Unit ||= 's';

            my $Seconds = $Sign eq '-' ? ( $Number * -1 ) : $Number;

            my %UnitMultiplier = (
                s => 1,
                m => 60,
                h => 60 * 60,
                d => 60 * 60 * 24,
            );

            $Seconds = $Seconds * $UnitMultiplier{$Unit};

            # get time object
            my $TimeObject = $Kernel::OM->Get('Kernel::System::Time');

            $TargetTimeStamp = $TimeObject->SystemTime2TimeStamp(
                SystemTime => $TimeObject->SystemTime() + $Seconds,
            );
        }

        my $Set = $TicketObject->TicketPendingTimeSet(
            String   => $TargetTimeStamp,
            TicketID => $TicketID,
            UserID   => $Param{InmailUserID},
        );

        # debug
        if ( $Set && $Self->{Debug} > 0 ) {
            print "State-PendingTime: ".$GetParam{'X-KIX-State-PendingTime'}."\n";
        }
    }

    # get dynamic field objects
    my $DynamicFieldObject        = $Kernel::OM->Get('Kernel::System::DynamicField');
    my $DynamicFieldBackendObject = $Kernel::OM->Get('Kernel::System::DynamicField::Backend');

    # dynamic fields
    my $DynamicFieldList =
        $DynamicFieldObject->DynamicFieldList(
        Valid      => 1,
        ResultType => 'HASH',
        ObjectType => 'Ticket',
        );

    # set dynamic fields for Ticket object type
    DYNAMICFIELDID:
    for my $DynamicFieldID ( sort keys %{$DynamicFieldList} ) {
        next DYNAMICFIELDID if !$DynamicFieldID;
        next DYNAMICFIELDID if !$DynamicFieldList->{$DynamicFieldID};
        my $Key = 'X-KIX-DynamicField-' . $DynamicFieldList->{$DynamicFieldID};

        if ( defined $GetParam{$Key} && length $GetParam{$Key} ) {

            # get dynamic field config
            my $DynamicFieldGet = $DynamicFieldObject->DynamicFieldGet(
                ID => $DynamicFieldID,
            );

            $DynamicFieldBackendObject->ValueSet(
                DynamicFieldConfig => $DynamicFieldGet,
                ObjectID           => $TicketID,
                Value              => $GetParam{$Key},
                UserID             => $Param{InmailUserID},
            );

            if ( $Self->{Debug} > 0 ) {
                print "$Key: " . $GetParam{$Key} . "\n";
            }
        }
    }

    # reverse dynamic field list
    my %DynamicFieldListReversed = reverse %{$DynamicFieldList};

    # set ticket free text
    # for backward compatibility (should be removed in a future version)
    my %Values =
        (
        'X-KIX-TicketKey'   => 'TicketFreeKey',
        'X-KIX-TicketValue' => 'TicketFreeText',
        );
    for my $Item ( sort keys %Values ) {
        for my $Count ( 1 .. 16 ) {
            my $Key = $Item . $Count;
            if (
                defined $GetParam{$Key}
                && length $GetParam{$Key}
                && $DynamicFieldListReversed{ $Values{$Item} . $Count }
                )
            {
                # get dynamic field config
                my $DynamicFieldGet = $DynamicFieldObject->DynamicFieldGet(
                    ID => $DynamicFieldListReversed{ $Values{$Item} . $Count },
                );
                if ($DynamicFieldGet) {
                    my $Success = $DynamicFieldBackendObject->ValueSet(
                        DynamicFieldConfig => $DynamicFieldGet,
                        ObjectID           => $TicketID,
                        Value              => $GetParam{$Key},
                        UserID             => $Param{InmailUserID},
                    );
                }

                if ( $Self->{Debug} > 0 ) {
                    print "TicketKey$Count: " . $GetParam{$Key} . "\n";
                }
            }
        }
    }

    # set ticket free time
    # for backward compatibility (should be removed in a future version)
    for my $Count ( 1 .. 6 ) {

        my $Key = 'X-KIX-TicketTime' . $Count;

        if ( defined $GetParam{$Key} && length $GetParam{$Key} ) {

            # get time object
            my $TimeObject = $Kernel::OM->Get('Kernel::System::Time');

            my $SystemTime = $TimeObject->TimeStamp2SystemTime(
                String => $GetParam{$Key},
            );

            if ( $SystemTime && $DynamicFieldListReversed{ 'TicketFreeTime' . $Count } ) {

                # get dynamic field config
                my $DynamicFieldGet = $DynamicFieldObject->DynamicFieldGet(
                    ID => $DynamicFieldListReversed{ 'TicketFreeTime' . $Count },
                );

                if ($DynamicFieldGet) {
                    my $Success = $DynamicFieldBackendObject->ValueSet(
                        DynamicFieldConfig => $DynamicFieldGet,
                        ObjectID           => $TicketID,
                        Value              => $GetParam{$Key},
                        UserID             => $Param{InmailUserID},
                    );
                }

                if ( $Self->{Debug} > 0 ) {
                    print "TicketTime$Count: " . $GetParam{$Key} . "\n";
                }
            }
        }
    }

    # KIX4OTRS-capeIT
    # get body
    my $Body = $GetParam{Body};
    my $RichTextUsed = $ConfigObject->Get('Frontend::RichText');
    if ( defined $TicketTemplate{Body} ) {
        if ( $RichTextUsed && $TicketTemplate{Body} =~ m/(.*?)&lt;KIX_EMAIL_BODY&gt;(.*)/msg ) {
            $Body = $1 . $Body . $3;
            $GetParam{'Content-Type'} = 'text/html';
        }
        elsif ( !$RichTextUsed && $TicketTemplate{Body} =~ m/(.*?)<KIX_EMAIL_BODY>(.*)/msg ) {
            $Body = $1 . $Body . $3;
        }
    }

    # get channel
    my $Channel;
    if ( defined $TicketTemplate{Channel} ) {
        $Channel = $Kernel::OM->Get('Kernel::System::Channel')->ChannelLookup( ID => $TicketTemplate{Channel} );
    }

    # EO KIX4OTRS-capeIT

    # do article db insert
    my $ArticleID = $TicketObject->ArticleCreate(
        TicketID         => $TicketID,
        Channel          => $GetParam{'X-KIX-Channel'} || $Channel,
        SenderType       => $GetParam{'X-KIX-SenderType'},
        From             => $GetParam{From},
        ReplyTo          => $GetParam{ReplyTo},
        To               => $GetParam{To},
        Cc               => $GetParam{Cc},
        Subject          => $Subject,
        MessageID        => $GetParam{'Message-ID'},
        InReplyTo        => $GetParam{'In-Reply-To'},
        References       => $GetParam{'References'},
        ContentType      => $GetParam{'Content-Type'},
        Body             => $Body,
        UserID           => $Param{InmailUserID},
        HistoryType      => 'EmailCustomer',
        HistoryComment   => "\%\%$Comment",
        OrigHeader       => \%GetParam,
        AutoResponseType => $AutoResponseType,
        Queue            => $Queue,
    );

    # close ticket if article create failed!
    if ( !$ArticleID ) {
        $TicketObject->TicketDelete(
            TicketID => $TicketID,
            UserID   => $Param{InmailUserID},
        );
        $Kernel::OM->Get('Kernel::System::Log')->Log(
            Priority => 'error',
            Message  => "Can't process email with MessageID <$GetParam{'Message-ID'}>! "
                . "Please create a bug report with this email (From: $GetParam{From}, Located "
                . "under var/spool/problem-email*) on http://www.kixdesk.com/!",
        );
        return;
    }

    if ( $Param{LinkToTicketID} ) {

        my $SourceKey = $Param{LinkToTicketID};
        my $TargetKey = $TicketID;

        $Kernel::OM->Get('Kernel::System::LinkObject')->LinkAdd(
            SourceObject => 'Ticket',
            SourceKey    => $SourceKey,
            TargetObject => 'Ticket',
            TargetKey    => $TargetKey,
            Type         => 'Normal',
            UserID       => $Param{InmailUserID},
        );
    }

    # debug
    if ( $Self->{Debug} > 0 ) {
        ATTRIBUTE:
        for my $Attribute ( sort keys %GetParam ) {
            next ATTRIBUTE if !$GetParam{$Attribute};
            print "$Attribute: $GetParam{$Attribute}\n";
        }
    }

    # dynamic fields
    $DynamicFieldList =
        $DynamicFieldObject->DynamicFieldList(
        Valid      => 1,
        ResultType => 'HASH',
        ObjectType => 'Article',
        );

    # set dynamic fields for Article object type
    DYNAMICFIELDID:
    for my $DynamicFieldID ( sort keys %{$DynamicFieldList} ) {
        next DYNAMICFIELDID if !$DynamicFieldID;
        next DYNAMICFIELDID if !$DynamicFieldList->{$DynamicFieldID};
        my $Key = 'X-KIX-DynamicField-' . $DynamicFieldList->{$DynamicFieldID};
        
        if ( defined $GetParam{$Key} && length $GetParam{$Key} ) {

            # get dynamic field config
            my $DynamicFieldGet = $DynamicFieldObject->DynamicFieldGet(
                ID => $DynamicFieldID,
            );

            $DynamicFieldBackendObject->ValueSet(
                DynamicFieldConfig => $DynamicFieldGet,
                ObjectID           => $ArticleID,
                Value              => $GetParam{$Key},
                UserID             => $Param{InmailUserID},
            );

            if ( $Self->{Debug} > 0 ) {
                print "$Key: " . $GetParam{$Key} . "\n";
            }
        }
    }

    # reverse dynamic field list
    %DynamicFieldListReversed = reverse %{$DynamicFieldList};

    # set free article text
    # for backward compatibility (should be removed in a future version)
    %Values =
        (
        'X-KIX-ArticleKey'   => 'ArticleFreeKey',
        'X-KIX-ArticleValue' => 'ArticleFreeText',
        );
    for my $Item ( sort keys %Values ) {
        for my $Count ( 1 .. 16 ) {
            my $Key = $Item . $Count;
            if (
                defined $GetParam{$Key}
                && length $GetParam{$Key}
                && $DynamicFieldListReversed{ $Values{$Item} . $Count }
                )
            {
                # get dynamic field config
                my $DynamicFieldGet = $DynamicFieldObject->DynamicFieldGet(
                    ID => $DynamicFieldListReversed{ $Values{$Item} . $Count },
                );
                if ($DynamicFieldGet) {
                    my $Success = $DynamicFieldBackendObject->ValueSet(
                        DynamicFieldConfig => $DynamicFieldGet,
                        ObjectID           => $ArticleID,
                        Value              => $GetParam{$Key},
                        UserID             => $Param{InmailUserID},
                    );
                }

                if ( $Self->{Debug} > 0 ) {
                    print "TicketKey$Count: " . $GetParam{$Key} . "\n";
                }
            }
        }
    }

    # write plain email to the storage
    $TicketObject->ArticleWritePlain(
        ArticleID => $ArticleID,
        Email     => $Self->{ParserObject}->GetPlainEmail(),
        UserID    => $Param{InmailUserID},
    );

    # write attachments to the storage
    for my $Attachment ( $Self->{ParserObject}->GetAttachments() ) {
        $TicketObject->ArticleWriteAttachment(
            Filename           => $Attachment->{Filename},
            Content            => $Attachment->{Content},
            ContentType        => $Attachment->{ContentType},
            ContentID          => $Attachment->{ContentID},
            ContentAlternative => $Attachment->{ContentAlternative},
            Disposition        => $Attachment->{Disposition},
            ArticleID          => $ArticleID,
            UserID             => $Param{InmailUserID},
        );
    }

    return $TicketID;
}

1;




=back

=head1 TERMS AND CONDITIONS

This software is part of the KIX project
(L<https://www.kixdesk.com/>).

This software comes with ABSOLUTELY NO WARRANTY. For details, see the enclosed file
LICENSE-AGPL for license information (AGPL). If you did not receive this file, see

<https://www.gnu.org/licenses/agpl.txt>.

=cut<|MERGE_RESOLUTION|>--- conflicted
+++ resolved
@@ -187,19 +187,11 @@
         # get organisation object
         my $OrgObject = $Kernel::OM->Get('Kernel::System::Organisation');
 
-<<<<<<< HEAD
-        # get customer user data form X-KIX-Contact
-        my %Contacts = $ContactObject->ContactSearch(
-            Search => $GetParam{'X-KIX-Contact'},
-            Limit => 1,
-            Valid => 0
-=======
         # search organisation based on X-KIX-CustomerNo
         my %OrgList = $OrgObject->OrganisationSearch(
             Number => $GetParam{'X-KIX-CustomerNo'},
             Limit  => 1,
             Valid  => 0
->>>>>>> 2f0d8de1
         );
         my %ContactData;
         for my $ContactID ( sort keys %Contacts ) {
@@ -240,15 +232,9 @@
                     Valid            => 0
                 );
 
-<<<<<<< HEAD
-                for my $UserID ( sort keys %List ) {
-                    %ContactData = $ContactObject->ContactGet(
-                        ID => $UserID,
-=======
                 if ( %List ) {
                     %ContactData = $ContactObject->ContactGet(
                         ID => (keys %List)[0],
->>>>>>> 2f0d8de1
                     );
                 }
             }
