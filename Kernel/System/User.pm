--- conflicted
+++ resolved
@@ -1484,7 +1484,6 @@
 
             # use parent permission if no permissions have been found
             if ( !defined $RolePermission && $ParentTarget ) {
-<<<<<<< HEAD
                 $RolePermission = $Self->{Cache}->{PermissionCache}->{$Param{UserID}}->{$ParentTarget}->{$Param{RequestedPermission}}->{$RoleID};
                 $Self->{Cache}->{PermissionCache}->{$Param{UserID}}->{$Target}->{$Param{RequestedPermission}}->{$RoleID} = $RolePermission;
                 
@@ -1498,12 +1497,6 @@
                         Format => 'Short'
                     );
                     $Self->_PermissionDebug($Self->{LevelIndent}, "    no permissions found for role \"$Self->{Cache}->{PermissionCheckRoleList}->{$RoleID}\" on target $Target, using parent permission ($RolePermissionShort)");
-=======
-                $RolePermission = $Self->{PermissionCache}->{$Param{UserID}}->{$ParentTarget}->{$RoleID};
-                $Self->{PermissionCache}->{$Param{UserID}}->{$Target}->{$RoleID} = $RolePermission;
-                if ( $Self->{PermissionDebug} ) {
-                    $Self->_PermissionDebug($Self->{LevelIndent}, "no permissions found for role \"$Self->{PermissionCheckRoleList}->{$RoleID}\" on target $Target, using parent permission");
->>>>>>> bdd99385
                 }
             }
 
@@ -1660,16 +1653,10 @@
             }
         }
 
-<<<<<<< HEAD
         # check if we have a DENY already
         return ( 0, Kernel::System::Role::Permission::PERMISSION->{DENY} )
             if ( $ResultingPermission & Kernel::System::Role::Permission::PERMISSION->{DENY} )
             == Kernel::System::Role::Permission::PERMISSION->{DENY};
-=======
-    if ( $Self->{PermissionDebug} ) {
-        $Self->_PermissionDebug($Self->{LevelIndent}, "relevant permissions for role \"$Self->{PermissionCheckRoleList}->{$Param{RoleID}}\" on target $Param{Target}: " . Dumper( \%RelevantPermissions ) );
-    }
->>>>>>> bdd99385
 
         if ( $Self->{PermissionDebug} ) {
             my $ResultingPermissionShort
