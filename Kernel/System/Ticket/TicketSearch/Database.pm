--- conflicted
+++ resolved
@@ -257,12 +257,7 @@
     }
 
     # create basic SQL
-<<<<<<< HEAD
     my $SQL = 'SELECT DISTINCT(st.id), st.tn';
-=======
-    my $SQL = 'SELECT DISTINCT st.id, st.tn';
-
->>>>>>> 7d00c535
     $SQLDef{SQLFrom}  = 'FROM ticket st';
     $SQLDef{SQLWhere} = ' 1=1 ';
 
@@ -328,30 +323,17 @@
     # database query
     my %Tickets;
     my @TicketIDs;
-<<<<<<< HEAD
     return if !$Self->{DBObject}->Prepare(
-=======
-    my $PrepareResult = $Self->{DBObject}->Prepare(
->>>>>>> 7d00c535
         SQL   => $SQL,
         Limit => $Param{Limit}
     );
 
     while ( my @Row = $Self->{DBObject}->FetchrowArray() ) {
-<<<<<<< HEAD
         next if $Tickets{ $Row[0] };
-=======
->>>>>>> 7d00c535
         push( @TicketIDs, $Row[0] );
         $Tickets{ $Row[0] } = $Row[1];
     }
 
-<<<<<<< HEAD
-=======
-    # get unique if distinct id is not given because of joins
-    my %Known;
-    @TicketIDs = grep { !$Known{$_}++ } @TicketIDs;
->>>>>>> 7d00c535
     my $Count = scalar(@TicketIDs);
 
     # return COUNT
