# --
# Modified version of the work: Copyright (C) 2006-2017 c.a.p.e. IT GmbH, http://www.cape-it.de
# based on the original work of:
# Copyright (C) 2001-2017 OTRS AG, http://otrs.com/
# --
# This software comes with ABSOLUTELY NO WARRANTY. For details, see
# the enclosed file COPYING for license information (AGPL). If you
# did not receive this file, see http://www.gnu.org/licenses/agpl.txt.
# --

package Kernel::System::Type;

use strict;
use warnings;

our @ObjectDependencies = (
    'Kernel::Config',
    'Kernel::System::SysConfig',
    'Kernel::System::Cache',
    'Kernel::System::DB',
    'Kernel::System::Log',
    'Kernel::System::Valid',
);

=head1 NAME

Kernel::System::Type - type lib

=head1 SYNOPSIS

All type functions.

=head1 PUBLIC INTERFACE

=over 4

=cut

=item new()

create an object

    use Kernel::System::ObjectManager;
    local $Kernel::OM = Kernel::System::ObjectManager->new();
    my $TypeObject = $Kernel::OM->Get('Kernel::System::Type');

=cut

sub new {
    my ( $Type, %Param ) = @_;

    # allocate new hash for object
    my $Self = {};
    bless( $Self, $Type );

    $Self->{CacheType} = 'Type';
    $Self->{CacheTTL}  = 60 * 60 * 24 * 20;

    return $Self;
}

=item TypeAdd()

add a new ticket type

    my $ID = $TypeObject->TypeAdd(
        Name    => 'New Type',
        ValidID => 1,
        UserID  => 123,
    );

=cut

sub TypeAdd {
    my ( $Self, %Param ) = @_;

    # check needed stuff
    for (qw(Name ValidID UserID)) {
        if ( !$Param{$_} ) {
            $Kernel::OM->Get('Kernel::System::Log')->Log(
                Priority => 'error',
                Message  => "Need $_!"
            );
            return;
        }
    }

    # check if a type with this name already exists
    if ( $Self->NameExistsCheck( Name => $Param{Name} ) ) {
        $Kernel::OM->Get('Kernel::System::Log')->Log(
            Priority => 'error',
            Message  => "A type with name '$Param{Name}' already exists!"
        );
        return;
    }

    # get database object
    my $DBObject = $Kernel::OM->Get('Kernel::System::DB');

    return if !$DBObject->Do(
        SQL => 'INSERT INTO ticket_type (name, valid_id, '
            . ' create_time, create_by, change_time, change_by)'
            . ' VALUES (?, ?, current_timestamp, ?, current_timestamp, ?)',
        Bind => [ \$Param{Name}, \$Param{ValidID}, \$Param{UserID}, \$Param{UserID} ],
    );

    # get new type id
    return if !$DBObject->Prepare(
        SQL   => 'SELECT id FROM ticket_type WHERE name = ?',
        Bind  => [ \$Param{Name} ],
        Limit => 1,
    );

    # fetch the result
    my $ID;
    while ( my @Row = $DBObject->FetchrowArray() ) {
        $ID = $Row[0];
    }
    return if !$ID;

    # reset cache
    $Kernel::OM->Get('Kernel::System::Cache')->CleanUp(
        Type => $Self->{CacheType},
    );

    return $ID;
}

=item TypeGet()

get types attributes

    my %Type = $TypeObject->TypeGet(
        ID => 123,
    );

    my %Type = $TypeObject->TypeGet(
        Name => 'default',
    );

Returns:

    Type = (
        ID                  => '123',
        Name                => 'Service Request',
        ValidID             => '1',
        CreateTime          => '2010-04-07 15:41:15',
        CreateBy            => '321',
        ChangeTime          => '2010-04-07 15:59:45',
        ChangeBy            => '223',
    );

=cut

sub TypeGet {
    my ( $Self, %Param ) = @_;

    # either ID or Name must be passed
    if ( !$Param{ID} && !$Param{Name} ) {
        $Kernel::OM->Get('Kernel::System::Log')->Log(
            Priority => 'error',
            Message  => 'Need ID or Name!',
        );
        return;
    }

    # check that not both ID and Name are given
    if ( $Param{ID} && $Param{Name} ) {
        $Kernel::OM->Get('Kernel::System::Log')->Log(
            Priority => 'error',
            Message  => 'Need either ID OR Name - not both!',
        );
        return;
    }

    # lookup the ID
    if ( $Param{Name} ) {
        $Param{ID} = $Self->TypeLookup(
            Type => $Param{Name},
        );
        if ( !$Param{ID} ) {
            $Kernel::OM->Get('Kernel::System::Log')->Log(
                Priority => 'error',
                Message  => "TypeID for Type '$Param{Name}' not found!",
            );
            return;
        }
    }

    # check cache
    my $CacheKey = 'TypeGet::ID::' . $Param{ID};
    my $Cache    = $Kernel::OM->Get('Kernel::System::Cache')->Get(
        Type => $Self->{CacheType},
        Key  => $CacheKey,
    );
    return %{$Cache} if $Cache;

    # get database object
    my $DBObject = $Kernel::OM->Get('Kernel::System::DB');

    # ask the database
    return if !$DBObject->Prepare(
        SQL => 'SELECT id, name, valid_id, '
            . 'create_time, create_by, change_time, change_by '
            . 'FROM ticket_type WHERE id = ?',
        Bind => [ \$Param{ID} ],
    );

    # fetch the result
    my %Type;
    while ( my @Data = $DBObject->FetchrowArray() ) {
        $Type{ID}         = $Data[0];
        $Type{Name}       = $Data[1];
        $Type{ValidID}    = $Data[2];
        $Type{CreateTime} = $Data[3];
        $Type{CreateBy}   = $Data[4];
        $Type{ChangeTime} = $Data[5];
        $Type{ChangeBy}   = $Data[6];
    }

    # no data found
    if ( !%Type ) {
        $Kernel::OM->Get('Kernel::System::Log')->Log(
            Priority => 'error',
            Message  => "TypeID '$Param{ID}' not found!",
        );
        return;
    }

    # set cache
    $Kernel::OM->Get('Kernel::System::Cache')->Set(
        Type  => $Self->{CacheType},
        TTL   => $Self->{CacheTTL},
        Key   => $CacheKey,
        Value => \%Type,
    );

    return %Type;
}

=item TypeUpdate()

update type attributes

    $TypeObject->TypeUpdate(
        ID      => 123,
        Name    => 'New Type',
        ValidID => 1,
        UserID  => 123,
    );

=cut

sub TypeUpdate {
    my ( $Self, %Param ) = @_;

    # check needed stuff
    for (qw(ID Name ValidID UserID)) {
        if ( !$Param{$_} ) {
            $Kernel::OM->Get('Kernel::System::Log')->Log(
                Priority => 'error',
                Message  => "Need $_!"
            );
            return;
        }
    }

    # check if a type with this name already exists
    if (
        $Self->NameExistsCheck(
            Name => $Param{Name},
            ID   => $Param{ID}
        )
        )
    {
        $Kernel::OM->Get('Kernel::System::Log')->Log(
            Priority => 'error',
            Message  => "A type with name '$Param{Name}' already exists!"
        );
        return;
    }

    my %Type = $Self->TypeGet(
        ID => $Param{ID},
    );

    # check if the type is set as a default ticket type
    if (
        $Kernel::OM->Get('Kernel::Config')->Get('Ticket::Type::Default') eq $Type{Name}
        && $Param{ValidID} != 1
        )
    {
        $Kernel::OM->Get('Kernel::System::Log')->Log(
            Priority => 'error',
            Message  => "The ticket type is set as a default ticket type, so it cannot be set to invalid!"
        );
        return;
    }

    # sql
    return if !$Kernel::OM->Get('Kernel::System::DB')->Do(
        SQL => 'UPDATE ticket_type SET name = ?, valid_id = ?, '
            . ' change_time = current_timestamp, change_by = ? WHERE id = ?',
        Bind => [
            \$Param{Name}, \$Param{ValidID}, \$Param{UserID}, \$Param{ID},
        ],
    );

    # check if the name of the default ticket type is updated
    if (
        $Kernel::OM->Get('Kernel::Config')->Get('Ticket::Type::Default') eq $Type{Name}
        && $Type{Name} ne $Param{Name}
        )
    {

        # update default ticket type SySConfig item
        $Kernel::OM->Get('Kernel::System::SysConfig')->ConfigItemUpdate(
            Valid => 1,
            Key   => 'Ticket::Type::Default',
            Value => $Param{Name}
        );

    }

    # reset cache
    $Kernel::OM->Get('Kernel::System::Cache')->CleanUp(
        Type => $Self->{CacheType},
    );

    return 1;
}

=item TypeList()

get type list

    my %List = $TypeObject->TypeList();

or

    my %List = $TypeObject->TypeList(
        Valid => 0,
    );

=cut

sub TypeList {
    my ( $Self, %Param ) = @_;

    # check needed stuff
    my $Valid = 1;
    if ( !$Param{Valid} && defined $Param{Valid} ) {
        $Valid = 0;
    }

    # check cache
    my $CacheKey = "TypeList::Valid::$Valid";
    my $Cache    = $Kernel::OM->Get('Kernel::System::Cache')->Get(
        Type => $Self->{CacheType},
        Key  => $CacheKey,
    );
    return %{$Cache} if $Cache;

    # create the valid list
    my $ValidIDs = join ', ', $Kernel::OM->Get('Kernel::System::Valid')->ValidIDsGet();

    # build SQL
    my $SQL = 'SELECT id, name FROM ticket_type';

    # add WHERE statement
    if ($Valid) {
        $SQL .= ' WHERE valid_id IN (' . $ValidIDs . ')';
    }

    # get database object
    my $DBObject = $Kernel::OM->Get('Kernel::System::DB');

    # ask database
    return if !$DBObject->Prepare(
        SQL => $SQL,
    );

    # fetch the result
    my %TypeList;
    while ( my @Row = $DBObject->FetchrowArray() ) {
        $TypeList{ $Row[0] } = $Row[1];
    }

    # set cache
    $Kernel::OM->Get('Kernel::System::Cache')->Set(
        Type  => $Self->{CacheType},
        TTL   => $Self->{CacheTTL},
        Key   => $CacheKey,
        Value => \%TypeList,
    );

    return %TypeList;
}

=item TypeLookup()

get id or name for a ticket type

    my $Type = $TypeObject->TypeLookup( TypeID => $TypeID );

    my $TypeID = $TypeObject->TypeLookup( Type => $Type );

=cut

sub TypeLookup {
    my ( $Self, %Param ) = @_;

    # check needed stuff
    if ( !$Param{Type} && !$Param{TypeID} ) {
        $Kernel::OM->Get('Kernel::System::Log')->Log(
            Priority => 'error',
            Message  => 'Got no Type or TypeID!',
        );
        return;
    }

    # get (already cached) type list
    my %TypeList = $Self->TypeList(
        Valid => 0,
    );

    my $Key;
    my $Value;
    my $ReturnData;
    if ( $Param{TypeID} ) {
        $Key        = 'TypeID';
        $Value      = $Param{TypeID};
        $ReturnData = $TypeList{ $Param{TypeID} };
    }
    else {
        $Key   = 'Type';
        $Value = $Param{Type};
        my %TypeListReverse = reverse %TypeList;
        $ReturnData = $TypeListReverse{ $Param{Type} };
    }

    # check if data exists
    if ( !defined $ReturnData ) {
        $Kernel::OM->Get('Kernel::System::Log')->Log(
            Priority => 'error',
            Message  => "No $Key for $Value found!",
        );
        return;
    }

    return $ReturnData;
}

=item NameExistsCheck()

    return 1 if another type with this name already exits

        $Exist = $TypeObject->NameExistsCheck(
            Name => 'Some::Template',
            ID => 1, # optional
        );

=cut

sub NameExistsCheck {
    my ( $Self, %Param ) = @_;

    # get database object
    my $DBObject = $Kernel::OM->Get('Kernel::System::DB');
    return if !$DBObject->Prepare(
        SQL  => 'SELECT id FROM ticket_type WHERE name = ?',
        Bind => [ \$Param{Name} ],
    );

    # fetch the result
    my $Flag;
    while ( my @Row = $DBObject->FetchrowArray() ) {
        if ( !$Param{ID} || $Param{ID} ne $Row[0] ) {
            $Flag = 1;
        }
    }
    if ($Flag) {
        return 1;
    }
    return 0;
}

sub TicketTypeDelete {
    my ( $Self, %Param ) = @_;

    # check needed stuff
    for (qw(TypeID UserID)) {
        if ( !$Param{$_} ) {
            $Kernel::OM->Get('Kernel::System::Log')->Log(
                Priority => 'error',
                Message  => "Need $_!"
            );
            return;
        }
    }

    # get database object
    my $DBObject = $Kernel::OM->Get('Kernel::System::DB');
    return if !$DBObject->Prepare(
        SQL  => 'DELETE FROM ticket_type WHERE id = ?',
        Bind => [ \$Param{TypeID} ],
    );

<<<<<<< HEAD
=======
    # reset cache
    $Kernel::OM->Get('Kernel::System::Cache')->CleanUp(
        Type => $Self->{CacheType},
    );

>>>>>>> 7eb09add
    return 1;
}

1;




=back

=head1 TERMS AND CONDITIONS

This software is part of the KIX project
(L<http://www.kixdesk.com/>).

This software comes with ABSOLUTELY NO WARRANTY. For details, see the enclosed file
COPYING for license information (AGPL). If you did not receive this file, see

<http://www.gnu.org/licenses/agpl.txt>.

=cut<|MERGE_RESOLUTION|>--- conflicted
+++ resolved
@@ -506,14 +506,11 @@
         Bind => [ \$Param{TypeID} ],
     );
 
-<<<<<<< HEAD
-=======
     # reset cache
     $Kernel::OM->Get('Kernel::System::Cache')->CleanUp(
         Type => $Self->{CacheType},
     );
 
->>>>>>> 7eb09add
     return 1;
 }
 
