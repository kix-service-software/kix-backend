--- conflicted
+++ resolved
@@ -47,11 +47,6 @@
     # 0=off; 1=on;
     $Self->{Debug} = $Param{Debug} || 0;
 
-<<<<<<< HEAD
-=======
-    # get needed objects
-
->>>>>>> 0521ff3c
     # check module
     my $ModuleStrg = 'Kernel::System::ObjectSearch::Database::' . $Param{ObjectType} . '::Base';
     if ( !$Kernel::OM->Get('Main')->Require($ModuleStrg) ) {
@@ -312,7 +307,7 @@
             . q{ }
             . $SQLDef{$SQLPart->{Name}};
     }
-print STDERR Data::Dumper::Dumper($SQL);
+
     # database query
     my %Objects;
     my @ObjectIDs;
