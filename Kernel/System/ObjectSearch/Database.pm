# --
# Copyright (C) 2006-2023 KIX Service Software GmbH, https://www.kixdesk.com
# --
# This software comes with ABSOLUTELY NO WARRANTY. For details, see
# the enclosed file LICENSE-GPL3 for license information (GPL3). If you
# did not receive this file, see https://www.gnu.org/licenses/gpl-3.0.txt.
# --

package Kernel::System::ObjectSearch::Database;

use strict;
use warnings;

use Kernel::System::VariableCheck qw(:all);

our $ObjectManagerDisabled = 1;

=head1 NAME

Kernel::System::ObjectSearch::Database - ### TODO ###

=head1 SYNOPSIS

### TODO ###

=over 4

=cut

=item new()

### TODO ###

=cut

sub new {
    my ( $Type, %Param ) = @_;

    # allocate new hash for object
    my $Self = {};
    bless( $Self, $Type );

<<<<<<< HEAD
    # 0=off; 1=on;
    $Self->{Debug} = $Param{Debug} || 0;

    # check module
    my $ModuleStrg = 'Kernel::System::ObjectSearch::Database::' . $Param{ObjectType} . '::Base';
    if ( !$Kernel::OM->Get('Main')->Require($ModuleStrg) ) {
        $Kernel::OM->Get('Log')->Log(
            Priority => 'error',
            Message => "Can't load module $ModuleStrg",
        );
        return;    # bail out, this will generate 500 Error
=======
    # get registered object types
    my $RegisteredObjectTypes = $Kernel::OM->Get('ObjectSearch::Database::ObjectType') || {};

    # prepare mapping for object type modules and normalized object type names
    $Self->{NormalizedObjectTypes} = {};
    $Self->{ObjectTypeModules}     = {};
    for my $ObjectType ( keys( %{ $RegisteredObjectTypes } ) ) {
        $Self->{NormalizedObjectTypes}->{ lc( $ObjectType ) } = $ObjectType;
        $Self->{ObjectTypeModules}->{ $ObjectType }           = $RegisteredObjectTypes->{ $ObjectType };
>>>>>>> 4a077257
    }

    # init hash for used object backend
    $Self->{ObjectTypeBackends} = {};

    return $Self;
}

=item NormalizedObjectType()

### TODO ###

=cut

sub NormalizedObjectType {
    my ( $Self, %Param ) = @_;

    # return value from normalized mapping
    return $Self->{NormalizedObjectTypes}->{ lc( $Param{ObjectType} ) };
}

=item Search()

### TODO ###

=cut

sub Search {
    my ( $Self, %Param ) = @_;

    # get relevant object type backend
    my $ObjectTypeBackend;
    if ( $Self->{ObjectTypeBackends}->{ $Param{ObjectType} } ) {
        $ObjectTypeBackend = $Self->{ObjectTypeBackends}->{ $Param{ObjectType} };
    }
    else {
        # create backend object
        $ObjectTypeBackend = $Self->_GetObjectTypeBackend(
            ObjectType => $Param{ObjectType}
        );
    }

    # prepare sql defintion
    my $SQLDef = $Self->_PrepareSQLDef(
        Backend  => $ObjectTypeBackend,
        Search   => $Param{Search},
        Sort     => $Param{Sort},
        UserType => $Param{UserType},
        UserID   => $Param{UserID},
        Silent   => $Param{Silent}
    );
    return if ( ref( $SQLDef ) ne 'HASH' );

    # generate SQL statement
    my $SQL = $Self->_PrepareSQLStatement(
        SQLDef => $SQLDef,
        Silent => $Param{Silent}
    );
    return if ( !$SQL );

<<<<<<< HEAD
    if ( !$Param{UserType} ) {
        $Param{UserType} = 'Agent';
    }

    # init attribute backend modules
    foreach my $SearchableAttribute ( sort keys %{$Self->{AttributeModules}} ) {
        $Self->{AttributeModules}->{$SearchableAttribute}->{Object}->Init();
    }

    # create basic SQL
    my $BaseSQL = $Self->{SearchModule}->BaseSQL();
    my $SQL = $BaseSQL->{Select};
    $SQLDef{SQLFrom}  = $BaseSQL->{From};
    $SQLDef{SQLWhere} = $BaseSQL->{Where};

    # check and set basic flags of the object type
    $Self->{BaseFlags} = $Self->{SearchModule}->BaseFlags(
        %Param
    );

    # check permission if UserID given and prepare relevat part of SQL statement (not needed for user with id 1)
    if ($Param{UserID} && $Param{UserID} != 1) {
        my %PermissionSQL = $Self->_CreatePermissionSQL(
            %Param
        );
        if ( $PermissionSQL{From} ) {
            $SQLDef{SQLFrom} .= " $PermissionSQL{From}";
        }
        if ( $PermissionSQL{Where} ) {
            $SQLDef{SQLWhere} = " $PermissionSQL{Where}";
        }
    }

    # filter
    if ( IsHashRefWithData($Param{Search}) ) {
        my %Result = $Self->_CreateAttributeSQL(
            SQLPartsDef => \@SQLPartsDef,
            %Param,
        );
        if ( !%Result ) {
            # return in case of error
            return;
        }
        foreach my $SQLPart ( @SQLPartsDef ) {
            next if !$Result{$SQLPart->{Name}};
            $SQLDef{$SQLPart->{Name}} .= $SQLPart->{JoinBy}.$Result{$SQLPart->{Name}};
        }
    }

    # sorting
    if ( IsArrayRefWithData($Param{Sort}) ) {
        my %Result = $Self->_CreateOrderBySQL(
            Sort   => $Param{Sort},
            UserID => $Param{UserID}
        );
        if ( !IsHashRef(\%Result) ) {
            # return in case of error
            return;
        }

        if (IsArrayRefWithData($Result{OrderBy})) {
            if ( $SQLDef{SQLOrderBy} ) {
                $SQLDef{SQLOrderBy} .= q{, };
            }
            $SQLDef{SQLOrderBy} .= join(q{, }, @{$Result{OrderBy}});
        }
        if (IsArrayRefWithData($Result{Attrs})) {
            if ( $SQLDef{SQLAttrs} ) {
                $SQLDef{SQLAttrs} .= q{, };
            }
            $SQLDef{SQLAttrs}   .= join(q{, }, @{$Result{Attrs}});
        }
        if (IsArrayRefWithData($Result{Join})) {
            if ( $SQLDef{SQLJoin} ) {
                $SQLDef{SQLJoin} .= q{ };
            }
            $SQLDef{SQLJoin}    .= join(q{ }, @{$Result{Join}});
        }
    }

    # generate SQL
    foreach my $SQLPart ( @SQLPartsDef ) {
        next if !$SQLDef{$SQLPart->{Name}};
        $SQL .= q{ }
            . ($SQLPart->{BeginWith} || q{})
            . q{ }
            . $SQLDef{$SQLPart->{Name}};
    }

    # database query
    my %Objects;
    my @ObjectIDs;
=======
    # prepare database query
>>>>>>> 4a077257
    return if !$Kernel::OM->Get('DB')->Prepare(
        SQL   => $SQL,
        Limit => $Param{Limit}
    );
<<<<<<< HEAD
print STDERR Data::Dumper::Dumper($SQL);
=======

    my %Objects;
    my @ObjectIDs;
>>>>>>> 4a077257
    while ( my @Row = $Kernel::OM->Get('DB')->FetchrowArray() ) {
        next if $Objects{ $Row[0] };
        push( @ObjectIDs, $Row[0] );
        $Objects{ $Row[0] } = $Row[1];
    }

    # return COUNT
    if ( $Param{Result} eq 'COUNT' ) {
        return scalar(@ObjectIDs);
    }
    # return HASH
    elsif ( $Param{Result} eq 'HASH' ) {
        return \%Objects;
    }
    # return ARRAY
    else {
        return \@ObjectIDs;
    }
}

sub GetSupportedAttributes {
    my ( $Self, %Param) =  @_;
    
    # get relevant object type backend
    my $ObjectTypeBackend;
    if ( $Self->{ObjectTypeBackends}->{ $Param{ObjectType} } ) {
        $ObjectTypeBackend = $Self->{ObjectTypeBackends}->{ $Param{ObjectType} };
    }
    else {
        # create backend object
        $ObjectTypeBackend = $Self->_GetObjectTypeBackend(
            ObjectType => $Param{ObjectType}
        );
    }

    return $ObjectTypeBackend->GetSupportedAttributes();
}

=begin Internal:

=cut



=item _PrepareSQLDef()

### TODO ###

=cut

sub _GetObjectTypeBackend {
    my ( $Self, %Param ) = @_;

    # get module name
    my $ObjectTypeModule = $Kernel::OM->GetModuleFor( $Self->{ObjectTypeBackends}->{ $Param{ObjectType} } );

    # require module
    return if ( !$Kernel::OM->Get('Main')->Require( $ObjectTypeModule ) );

    # create backend object
    $Self->{ObjectTypeModules}->{ $Param{ObjectType} } = $ObjectTypeModule->new(
        %{ $Self },
        ObjectType => $Param{ObjectType}
    );

    # return object type backend
    return $Self->{ObjectTypeModules}->{ $Param{ObjectType} };
}

=item _PrepareSQLDef()

### TODO ###

=cut

sub _PrepareSQLDef {
    my ( $Self, %Param ) = @_;

    # init sql def hash
    my %SQLDef = (
        Select  => [],
        From    => [],
        Join    => [],
        Where   => [],
        OrderBy => []
    );

    # init backend
    my $InitSuccess = $Param{Backend}->Init(
        %Param
    );
    return if ( !$InitSuccess );

    # get base def from backend
    my $BaseDef = $Param{Backend}->GetBaseDef(
        %Param
    );
    return if ( ref( $BaseDef ) ne 'HASH' );

    # add base def to sql def
    for my $Key ( %{ $BaseDef } ) {
        push( @{ $SQLDef{ $Key } }, @{ $BaseDef->{ $Key } } );
    }

    # check permission if UserID given and prepare relevant part of SQL statement (not needed for user with id 1)
    if ( $Param{UserID} != 1 ) {
        # get permission def from backend
        my $PermissionDef = $Self->GetPermissionDef(
            %Param
        );
<<<<<<< HEAD
        return;
    }

    # generate SQL from attribute modules
    foreach my $BoolOperator ( sort keys %{$Param{Search}} ) {
        if ( !IsArrayRefWithData($Param{Search}->{$BoolOperator}) ) {
            return if $Param{Silent};
=======
        return if ( ref( $PermissionDef ) ne 'HASH' );
>>>>>>> 4a077257

        # add permission def to sql def
        for my $Key ( %{ $PermissionDef } ) {
            push( @{ $SQLDef{ $Key } }, @{ $PermissionDef->{ $Key } } );
        }
    }

<<<<<<< HEAD
        my %SQLDefBoolOperator;

        foreach my $Search ( @{$Param{Search}->{$BoolOperator}} ) {
            my $AttributeModule;

            # check if we have a handling module for this field
            if ( !$Self->{AttributeModules}->{$Search->{Field}}->{IsSearchable} ) {
                # we don't have any directly registered handling module for this field, check if we have a handling module matching a pattern
                foreach my $SearchableAttribute ( sort keys %{$Self->{AttributeModules}} ) {

                    next if $Search->{Field} !~ /$SearchableAttribute/g;
                    next if !$Self->{AttributeModules}->{$SearchableAttribute}->{IsSearchable};

                    $AttributeModule = $Self->{AttributeModules}->{$SearchableAttribute}->{Object};
                    last;
                }
            }
            else {
                $AttributeModule = $Self->{AttributeModules}->{$Search->{Field}}->{Object};
            }

            # ignore this attribute if we don't have a module for it
            if ( !$AttributeModule ) {
                return if $Param{Silent};

                $Kernel::OM->Get('Log')->Log(
                    Priority => 'error',
                    Message  => "Unable to search for attribute $Search->{Field}. Don't know how to handle it!",
                );
                return;
            }

            # execute attribute module to prepare SQL
            my $Result = $AttributeModule->Search(
                UserID       => $Param{UserID},
                UserType     => $Param{UserType},
                BoolOperator => $BoolOperator,
                Search       => $Search,
                WholeSearch  => $Param{Search}->{$BoolOperator},   # forward "whole" search, e.g. if behavior depends on other attributes
                Silent       => $Param{Silent} || 0,
                Flags        => $Self->{BaseFlags}
            );

            if ( !IsHashRefWithData($Result) ) {
                return if $Param{Silent};

                $Kernel::OM->Get('Log')->Log(
                    Priority => 'error',
                    Message  => "Attribute module for $Search->{Field} returned an error!",
                );
                return;
            }

            foreach my $SQLPart ( @{$Param{SQLPartsDef}} ) {
                next if !IsArrayRefWithData($Result->{$SQLPart->{Name}});

                # add each entry to the corresponding SQL part
                if ( !IsArrayRefWithData($SQLDefBoolOperator{$SQLPart->{Name}}) ) {
                    $SQLDefBoolOperator{$SQLPart->{Name}} = [];
                }
=======
    # check if search parameter has data
    if ( IsHashRefWithData( $Param{Search} ) ) {
        # get search def from backend
        my $SearchDef = $Param{Backend}->GetSearchDef(
            %Param
        );
        return if ( ref( $SearchDef ) ne 'HASH' );
>>>>>>> 4a077257

        # add search def to sql def
        for my $Key ( %{ $SearchDef } ) {
            push( @{ $SQLDef{ $Key } }, @{ $SearchDef->{ $Key } } );
        }
    }

    # check if search parameter has data
    if ( IsArrayRefWithData( $Param{Sort} ) ) {
        # get sort def from backend
        my $SortDef = $Param{Backend}->GetSortDef(
            %Param
        );
        return if ( ref( $SortDef ) ne 'HASH' );

        # add sort def to sql def
        for my $Key ( %{ $SortDef } ) {
            push( @{ $SQLDef{ $Key } }, @{ $SortDef->{ $Key } } );
        }
    }

    # return ref of result
    return \%SQLDef;
}

=item _PrepareSQLStatement()

### TODO ###

=cut

sub _PrepareSQLStatement {
    my ( $Self, %Param ) = @_;

    # the parts or SQL is comprised of
    my @SQLPartsDef = (
        {
            Name        => 'Select',
            BeginWith   => 'SELECT',
            JoinBy      => q{, },
            JoinPreFix  => q{},
            JoinPostFix => q{},
            Required    => 1,
        },
        {
            Name        => 'From',
            BeginWith   => 'FROM',
            JoinBy      => q{, },
            JoinPreFix  => q{},
            JoinPostFix => q{},
            Required    => 1,
        },
        {
            Name        => 'Join',
            BeginWith   => q{},
            JoinBy      => q{ },
            JoinPreFix  => q{},
            JoinPostFix => q{},
            Required    => 0,
        },
        {
            Name        => 'Where',
            BeginWith   => 'WHERE',
            JoinBy      => ' AND ',
            JoinPreFix  => q{(},
            JoinPostFix => q{)},
            Required    => 0,
        },
        {
            Name        => 'OrderBy',
            BeginWith   => 'ORDER BY',
            JoinBy      => q{, },
            JoinPreFix  => q{},
            JoinPostFix => q{},
            Required    => 0,
        },
    );

    my $SQL = '';
    for my $SQLPart ( @SQLPartsDef ) {
        if (
            ref( $Param{SQLDef}->{ $SQLPart->{Name} } ) ne 'ARRAY'
            || !@{ $Param{SQLDef}->{ $SQLPart->{Name} } }
        ) {
            if ( $SQLPart->{Required} ) {
                if ( !$Param{Silent} ) {
                    $Kernel::OM->Get('Log')->Log(
                        Priority => 'error',
                        Message  => 'Missing required sql part "' . $SQLPart->{Name} . '"!',
                    );
                }
                return;
            }
            else {
                next;
            }
        }

        if ( $SQL ) {
            $SQL .= q{ };
        }

<<<<<<< HEAD
        my $Language = $Kernel::OM->Get('User')->GetUserLanguage(
            UserID => $Param{UserID}
        ) || 'en';

        # execute attribute module to prepare SQL
        my $Result = $AttributeModule->Sort(
            Attribute => $Attribute,
            Language  => $Language,
            Flags     => $Self->{BaseFlags}
        );

        if ( !IsHashRefWithData($Result) ) {
            $Kernel::OM->Get('Log')->Log(
                Priority => 'error',
                Message  => "Attribute module for sort returned an error!\n" . Data::Dumper::Dumper($SortDef),
            );
            return;
        }

        if ( IsArrayRefWithData($Result->{SQLAttrs}) ) {
            push( @AttrList, @{$Result->{SQLAttrs}} )
        }
        if ( IsArrayRefWithData($Result->{SQLJoin}) ) {
            push( @JoinList, @{$Result->{SQLJoin}} )
        }
        if ( IsArrayRefWithData($Result->{SQLOrderBy}) ) {
            my $Order = 'ASC';
            if ( uc($SortDef->{Direction}) eq 'DESCENDING' ) {
                $Order = 'DESC';
            }

            if ( $Result->{OrderBySwitch} ) {
                $Order = $Order eq 'ASC' ? 'DESC' : 'ASC';
            }

            foreach my $Element ( @{$Result->{SQLOrderBy}} ) {
                push(  @OrderBy, $Element . q{ } . $Order);
            }
        }
=======
        $SQL .= $SQLPart->{BeginWith}
            . q{ }
            . $SQLPart->{JoinPreFix}
            . join( $SQLPart->{JoinBy}, @{ $Param{SQLDef}->{ $SQLPart->{Name} } } )
            . $SQLPart->{JoinPostFix};
>>>>>>> 4a077257
    }

    return $SQL;
}

1;

=end Internal:



=back

=head1 TERMS AND CONDITIONS

This software is part of the KIX project
(L<https://www.kixdesk.com/>).

This software comes with ABSOLUTELY NO WARRANTY. For details, see the enclosed file
LICENSE-GPL3 for license information (GPL3). If you did not receive this file, see

<https://www.gnu.org/licenses/gpl-3.0.txt>.

=cut<|MERGE_RESOLUTION|>--- conflicted
+++ resolved
@@ -40,19 +40,6 @@
     my $Self = {};
     bless( $Self, $Type );
 
-<<<<<<< HEAD
-    # 0=off; 1=on;
-    $Self->{Debug} = $Param{Debug} || 0;
-
-    # check module
-    my $ModuleStrg = 'Kernel::System::ObjectSearch::Database::' . $Param{ObjectType} . '::Base';
-    if ( !$Kernel::OM->Get('Main')->Require($ModuleStrg) ) {
-        $Kernel::OM->Get('Log')->Log(
-            Priority => 'error',
-            Message => "Can't load module $ModuleStrg",
-        );
-        return;    # bail out, this will generate 500 Error
-=======
     # get registered object types
     my $RegisteredObjectTypes = $Kernel::OM->Get('ObjectSearch::Database::ObjectType') || {};
 
@@ -62,7 +49,6 @@
     for my $ObjectType ( keys( %{ $RegisteredObjectTypes } ) ) {
         $Self->{NormalizedObjectTypes}->{ lc( $ObjectType ) } = $ObjectType;
         $Self->{ObjectTypeModules}->{ $ObjectType }           = $RegisteredObjectTypes->{ $ObjectType };
->>>>>>> 4a077257
     }
 
     # init hash for used object backend
@@ -123,113 +109,14 @@
     );
     return if ( !$SQL );
 
-<<<<<<< HEAD
-    if ( !$Param{UserType} ) {
-        $Param{UserType} = 'Agent';
-    }
-
-    # init attribute backend modules
-    foreach my $SearchableAttribute ( sort keys %{$Self->{AttributeModules}} ) {
-        $Self->{AttributeModules}->{$SearchableAttribute}->{Object}->Init();
-    }
-
-    # create basic SQL
-    my $BaseSQL = $Self->{SearchModule}->BaseSQL();
-    my $SQL = $BaseSQL->{Select};
-    $SQLDef{SQLFrom}  = $BaseSQL->{From};
-    $SQLDef{SQLWhere} = $BaseSQL->{Where};
-
-    # check and set basic flags of the object type
-    $Self->{BaseFlags} = $Self->{SearchModule}->BaseFlags(
-        %Param
-    );
-
-    # check permission if UserID given and prepare relevat part of SQL statement (not needed for user with id 1)
-    if ($Param{UserID} && $Param{UserID} != 1) {
-        my %PermissionSQL = $Self->_CreatePermissionSQL(
-            %Param
-        );
-        if ( $PermissionSQL{From} ) {
-            $SQLDef{SQLFrom} .= " $PermissionSQL{From}";
-        }
-        if ( $PermissionSQL{Where} ) {
-            $SQLDef{SQLWhere} = " $PermissionSQL{Where}";
-        }
-    }
-
-    # filter
-    if ( IsHashRefWithData($Param{Search}) ) {
-        my %Result = $Self->_CreateAttributeSQL(
-            SQLPartsDef => \@SQLPartsDef,
-            %Param,
-        );
-        if ( !%Result ) {
-            # return in case of error
-            return;
-        }
-        foreach my $SQLPart ( @SQLPartsDef ) {
-            next if !$Result{$SQLPart->{Name}};
-            $SQLDef{$SQLPart->{Name}} .= $SQLPart->{JoinBy}.$Result{$SQLPart->{Name}};
-        }
-    }
-
-    # sorting
-    if ( IsArrayRefWithData($Param{Sort}) ) {
-        my %Result = $Self->_CreateOrderBySQL(
-            Sort   => $Param{Sort},
-            UserID => $Param{UserID}
-        );
-        if ( !IsHashRef(\%Result) ) {
-            # return in case of error
-            return;
-        }
-
-        if (IsArrayRefWithData($Result{OrderBy})) {
-            if ( $SQLDef{SQLOrderBy} ) {
-                $SQLDef{SQLOrderBy} .= q{, };
-            }
-            $SQLDef{SQLOrderBy} .= join(q{, }, @{$Result{OrderBy}});
-        }
-        if (IsArrayRefWithData($Result{Attrs})) {
-            if ( $SQLDef{SQLAttrs} ) {
-                $SQLDef{SQLAttrs} .= q{, };
-            }
-            $SQLDef{SQLAttrs}   .= join(q{, }, @{$Result{Attrs}});
-        }
-        if (IsArrayRefWithData($Result{Join})) {
-            if ( $SQLDef{SQLJoin} ) {
-                $SQLDef{SQLJoin} .= q{ };
-            }
-            $SQLDef{SQLJoin}    .= join(q{ }, @{$Result{Join}});
-        }
-    }
-
-    # generate SQL
-    foreach my $SQLPart ( @SQLPartsDef ) {
-        next if !$SQLDef{$SQLPart->{Name}};
-        $SQL .= q{ }
-            . ($SQLPart->{BeginWith} || q{})
-            . q{ }
-            . $SQLDef{$SQLPart->{Name}};
-    }
-
-    # database query
-    my %Objects;
-    my @ObjectIDs;
-=======
     # prepare database query
->>>>>>> 4a077257
     return if !$Kernel::OM->Get('DB')->Prepare(
         SQL   => $SQL,
         Limit => $Param{Limit}
     );
-<<<<<<< HEAD
-print STDERR Data::Dumper::Dumper($SQL);
-=======
 
     my %Objects;
     my @ObjectIDs;
->>>>>>> 4a077257
     while ( my @Row = $Kernel::OM->Get('DB')->FetchrowArray() ) {
         next if $Objects{ $Row[0] };
         push( @ObjectIDs, $Row[0] );
@@ -252,7 +139,7 @@
 
 sub GetSupportedAttributes {
     my ( $Self, %Param) =  @_;
-    
+
     # get relevant object type backend
     my $ObjectTypeBackend;
     if ( $Self->{ObjectTypeBackends}->{ $Param{ObjectType} } ) {
@@ -340,17 +227,7 @@
         my $PermissionDef = $Self->GetPermissionDef(
             %Param
         );
-<<<<<<< HEAD
-        return;
-    }
-
-    # generate SQL from attribute modules
-    foreach my $BoolOperator ( sort keys %{$Param{Search}} ) {
-        if ( !IsArrayRefWithData($Param{Search}->{$BoolOperator}) ) {
-            return if $Param{Silent};
-=======
         return if ( ref( $PermissionDef ) ne 'HASH' );
->>>>>>> 4a077257
 
         # add permission def to sql def
         for my $Key ( %{ $PermissionDef } ) {
@@ -358,68 +235,6 @@
         }
     }
 
-<<<<<<< HEAD
-        my %SQLDefBoolOperator;
-
-        foreach my $Search ( @{$Param{Search}->{$BoolOperator}} ) {
-            my $AttributeModule;
-
-            # check if we have a handling module for this field
-            if ( !$Self->{AttributeModules}->{$Search->{Field}}->{IsSearchable} ) {
-                # we don't have any directly registered handling module for this field, check if we have a handling module matching a pattern
-                foreach my $SearchableAttribute ( sort keys %{$Self->{AttributeModules}} ) {
-
-                    next if $Search->{Field} !~ /$SearchableAttribute/g;
-                    next if !$Self->{AttributeModules}->{$SearchableAttribute}->{IsSearchable};
-
-                    $AttributeModule = $Self->{AttributeModules}->{$SearchableAttribute}->{Object};
-                    last;
-                }
-            }
-            else {
-                $AttributeModule = $Self->{AttributeModules}->{$Search->{Field}}->{Object};
-            }
-
-            # ignore this attribute if we don't have a module for it
-            if ( !$AttributeModule ) {
-                return if $Param{Silent};
-
-                $Kernel::OM->Get('Log')->Log(
-                    Priority => 'error',
-                    Message  => "Unable to search for attribute $Search->{Field}. Don't know how to handle it!",
-                );
-                return;
-            }
-
-            # execute attribute module to prepare SQL
-            my $Result = $AttributeModule->Search(
-                UserID       => $Param{UserID},
-                UserType     => $Param{UserType},
-                BoolOperator => $BoolOperator,
-                Search       => $Search,
-                WholeSearch  => $Param{Search}->{$BoolOperator},   # forward "whole" search, e.g. if behavior depends on other attributes
-                Silent       => $Param{Silent} || 0,
-                Flags        => $Self->{BaseFlags}
-            );
-
-            if ( !IsHashRefWithData($Result) ) {
-                return if $Param{Silent};
-
-                $Kernel::OM->Get('Log')->Log(
-                    Priority => 'error',
-                    Message  => "Attribute module for $Search->{Field} returned an error!",
-                );
-                return;
-            }
-
-            foreach my $SQLPart ( @{$Param{SQLPartsDef}} ) {
-                next if !IsArrayRefWithData($Result->{$SQLPart->{Name}});
-
-                # add each entry to the corresponding SQL part
-                if ( !IsArrayRefWithData($SQLDefBoolOperator{$SQLPart->{Name}}) ) {
-                    $SQLDefBoolOperator{$SQLPart->{Name}} = [];
-                }
-=======
     # check if search parameter has data
     if ( IsHashRefWithData( $Param{Search} ) ) {
         # get search def from backend
@@ -427,7 +242,6 @@
             %Param
         );
         return if ( ref( $SearchDef ) ne 'HASH' );
->>>>>>> 4a077257
 
         # add search def to sql def
         for my $Key ( %{ $SearchDef } ) {
@@ -530,53 +344,11 @@
             $SQL .= q{ };
         }
 
-<<<<<<< HEAD
-        my $Language = $Kernel::OM->Get('User')->GetUserLanguage(
-            UserID => $Param{UserID}
-        ) || 'en';
-
-        # execute attribute module to prepare SQL
-        my $Result = $AttributeModule->Sort(
-            Attribute => $Attribute,
-            Language  => $Language,
-            Flags     => $Self->{BaseFlags}
-        );
-
-        if ( !IsHashRefWithData($Result) ) {
-            $Kernel::OM->Get('Log')->Log(
-                Priority => 'error',
-                Message  => "Attribute module for sort returned an error!\n" . Data::Dumper::Dumper($SortDef),
-            );
-            return;
-        }
-
-        if ( IsArrayRefWithData($Result->{SQLAttrs}) ) {
-            push( @AttrList, @{$Result->{SQLAttrs}} )
-        }
-        if ( IsArrayRefWithData($Result->{SQLJoin}) ) {
-            push( @JoinList, @{$Result->{SQLJoin}} )
-        }
-        if ( IsArrayRefWithData($Result->{SQLOrderBy}) ) {
-            my $Order = 'ASC';
-            if ( uc($SortDef->{Direction}) eq 'DESCENDING' ) {
-                $Order = 'DESC';
-            }
-
-            if ( $Result->{OrderBySwitch} ) {
-                $Order = $Order eq 'ASC' ? 'DESC' : 'ASC';
-            }
-
-            foreach my $Element ( @{$Result->{SQLOrderBy}} ) {
-                push(  @OrderBy, $Element . q{ } . $Order);
-            }
-        }
-=======
         $SQL .= $SQLPart->{BeginWith}
             . q{ }
             . $SQLPart->{JoinPreFix}
             . join( $SQLPart->{JoinBy}, @{ $Param{SQLDef}->{ $SQLPart->{Name} } } )
             . $SQLPart->{JoinPostFix};
->>>>>>> 4a077257
     }
 
     return $SQL;
