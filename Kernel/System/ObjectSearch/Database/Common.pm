# --
# Copyright (C) 2006-2023 KIX Service Software GmbH, https://www.kixdesk.com
# --
# This software comes with ABSOLUTELY NO WARRANTY. For details, see
# the enclosed file LICENSE-GPL3 for license information (GPL3). If you
# did not receive this file, see https://www.gnu.org/licenses/gpl-3.0.txt.
# --

package Kernel::System::ObjectSearch::Database::Common;

use strict;
use warnings;

use Kernel::System::VariableCheck qw(:all);

our $ObjectManagerDisabled = 1;

=head1 NAME

Kernel::System::ObjectSearch::Database::Common - base attribute module for object search

=head1 SYNOPSIS

=head1 PUBLIC INTERFACE

=over 4

=cut

=item new()

create an object.

=cut

sub new {
    my ( $Type, %Param ) = @_;

    my $Self = {};
    bless( $Self, $Type );

    return $Self;
}

=item GetSupportedAttributes()

empty method to be overridden by specific attribute module

    my $AttributeList = $Object->GetSupportedAttributes();

    $Result = {
        Search => { },
        Sort   => [ ],
    };

=cut

sub GetSupportedAttributes {
    my ( $Self, %Param ) = @_;

    return {};
}

=item Search()

empty method to be overridden by specific attribute module

    my $Result = $Object->Search(
        Search => {}
    );

    $Result = {
        SQLAttrs   => [ ],          # optional
        SQLFrom    => [ ],          # optional
        SQLJoin    => [ ],          # optional
        SQLWhere   => [ ],          # optional
        SQLOrderBy => [ ]           # optional
    };

=cut

sub Search {
    my ( $Self, %Param ) = @_;

    return;
}

=item Sort()

empty method to be overridden by specific attribute module

    my $Result = $Object->Sort(
        Attribute => '...'      # required
    );

    $Result = {
        SQLAttrs   => [ ],          # optional
        SQLOrderBy => [ ]           # optional
    };

=cut

sub Sort {
    my ( $Self, %Param ) = @_;

    return;
}

=begin Internal:

=cut


sub PrepareFieldAndValue {
    my ( $Self, %Param ) = @_;

    my $Field = $Param{Field};
    my $Value = $Param{Value};

    # check if database supports LIKE in large text types
    if ( $Kernel::OM->Get('DB')->GetDatabaseFunction('CaseSensitive') ) {
        if ( $Kernel::OM->Get('DB')->GetDatabaseFunction('LcaseLikeInLargeText') ) {
            $Field = "LCASE($Field)";
            $Value = "LCASE('$Value')";
        }
        else {
            $Field = "LOWER($Field)";
            $Value = "LOWER('$Value')";
        }
    }
    else {
        $Value = "'$Value'";

        if ( $Param{IsStaticSearch} ) {
            # lower search pattern if we use static search
            $Value = lc($Value);
        }
    }

    return ($Field, $Value);
}


=item GetOperation()

Generate sql statements for specific object type attributes.

    my $Statements = $Self->GetOperation(
        Column        => 'st.title'         # (required) - table column for statement
                                            #              can be given as string or array ref
        Value         => '123'              # (optional) - table column value for statement
                                            #              can be given as string or array ref
        Supplement    => []                 # (optional) - an array ref of additional statements that will be add to the generated statement
        Operator      => '!IN',             # (required) - operation for the statement
        CaseSensitive =>  0,                # (optional) - (1|0) enables the case sensitive, not related to "Prepare"
        Prepare       => 1,                 # (optional) - (1|0) enables the preparation of string values
        Supported     => [LT,NE,EQ]         # (required) - list of supported operations of the object attributes
        Type          => 'NUMERIC'          # (optional) - sets the quoting of the values in the sql statements basend on the given type
    );

Returns array ref of statements.

    $Statements = [
        'column LIKE \'value%\'',
        ...
    ];

=cut

sub GetOperation {
    my ( $Self, %Param ) = @_;

    # All supported operators are initially disabled.
    # The operators are activated using the “Supported” operators provided.
    my %Operators = (
        'EQ'         => 0,
        'NE'         => 0,
        'STARTSWITH' => 0,
        'ENDSWITH'   => 0,
        'CONTAINS'   => 0,
        'LIKE'       => 0,
        'IN'         => 0,
        '!IN'        => 0,
        'LT'         => 0,
        'GT'         => 0,
        'LTE'        => 0,
        'GTE'        => 0,
    );

    my $Supported = $Param{Supported} || [];
    if ( IsArrayRefWithData($Supported) ) {
        for my $Operator ( @{$Supported} ) {
            if ( !defined $Operators{$Operator} ) {
                $Kernel::OM->Get('Log')->Log(
                    Priority => 'error',
                    Message  => "Unsupported Operator $Param{Operator}!",
                );
                return;
            }
            $Operators{$Operator} = 1;
        }
    }

    return if !%Operators;

    if ( !$Operators{$Param{Operator}} ) {
        $Kernel::OM->Get('Log')->Log(
            Priority => 'error',
            Message  => "Unsupported Operator $Param{Operator}!",
        );
        return;
    }

    if ( !$Param{Column} ) {
        $Kernel::OM->Get('Log')->Log(
            Priority => 'error',
            Message  => "No given column!",
        );
        return;
    }

    my @Columns;
    my $OneColumn = 1;
    if ( ref $Param{Column} ne 'ARRAY' ) {
        push( @Columns, $Param{Column} );
    }
    else {
        @Columns   = @{$Param{Column}};
        $OneColumn = 0 if ( scalar(@Columns) > 1 );
    }

    my @Values;
    my $FirstValue = 1;
    if ( ref $Param{Value} ne 'ARRAY' ) {
        push( @Values, $Param{Value} );
    }
    else {
        @Values     = @{$Param{Value}};
        $FirstValue = 0 if ( scalar(@Values) > 1 );
    }

    my $Function = "_Operation$Param{Operator}";
    if ( $Param{Operator} eq '!IN' ) {
        $Function = "_OperationNOTIN";
    }

    my @Statements;
    for my $Index ( keys @Columns ) {

        my $Value;
        if ( $OneColumn ) {
            $Value = \@Values;
        }
        elsif ( $FirstValue ){
            $Value = $Values[0];
        }
        else {
            $Value = $Values[$Index];
        }

        my $Statement = $Self->$Function(
            %Param,
            Value  => $Value,
            Column => $Columns[$Index],
            IsOR   => $Param{IsOR} || 0,
            Quotes => $Self->_GetQuotes(%Param)
        );

        $Statement = $Self->_SetOR(
            %Param,
            Statement => $Statement
        );

        $Statement = $Self->_SetSupplement(
            %Param,
            Statement => $Statement
        );

        push( @Statements, $Statement);
    }

    return @Statements;
}

sub _OperationEQ {
    my ( $Self, %Param ) = @_;

    my $Value = $Param{Value};

    my @Values;
    if (IsArrayRefWithData($Value)) {
        @Values = @{$Value};
    }
    elsif ( defined $Value )  {
        push(@Values, $Value);
    }

    if ( scalar(@Values) ) {

        my $SQL;
        for my $Val ( @Values) {
<<<<<<< HEAD

            if (
                $Param{IsOR}
                && $SQL
            ) {
                $SQL .= ' OR ';
            }

            my $Str = $Param{Quotes}->{SQL}
                . $Val
                . $Param{Quotes}->{SQL};

            if ( $Param{CaseSensitive} ) {
                $SQL .= "LOWER($Param{Column}) = LOWER($Str)";
            }
            else {
                $SQL .= "$Param{Column} = $Str";
            }

=======

            if (
                $Param{IsOR}
                && $SQL
            ) {
                $SQL .= ' OR ';
            }

            my $Str = $Param{Quotes}->{SQL}
                . $Val
                . $Param{Quotes}->{SQL};

            if ( $Param{CaseSensitive} ) {
                $SQL .= "LOWER($Param{Column}) = LOWER($Str)";
            }
            else {
                $SQL .= "$Param{Column} = $Str";
            }

>>>>>>> 4a077257
            last if (!$Param{IsOR});
        }
        return $SQL;

    } else {
        return "$Param{Column} IS NULL";
    }
}

sub _OperationNE {
    my ( $Self, %Param ) = @_;

    my $Value = $Param{Value};

    my @Values;
    if (IsArrayRefWithData($Value)) {
        @Values = @{$Value};
    }
    elsif ( defined $Value )  {
        push(@Values, $Value);
    }

    if ( scalar(@Values) ) {

        my $SQL;
        for my $Val ( @Values) {

            if (
                $Param{IsOR}
                && $SQL
            ) {
                $SQL .= ' OR ';
            }
<<<<<<< HEAD

            my $Str = $Param{Quotes}->{SQL}
                . $Val
                . $Param{Quotes}->{SQL};

=======

            my $Str = $Param{Quotes}->{SQL}
                . $Val
                . $Param{Quotes}->{SQL};

>>>>>>> 4a077257
            if ( $Param{CaseSensitive} ) {
                $SQL .= "LOWER($Param{Column}) != LOWER($Str)";
            }
            elsif ( $Param{Type} eq 'NUMERIC' ) {
                $SQL .= "$Param{Column} <> $Str";
            }
            else {
                $SQL .= "$Param{Column} != $Str";
            }

            last if (!$Param{IsOR});
        }
        return $SQL;
    } else {
        return "$Param{Column} IS NOT NULL";
    }
}

sub _OperationSTARTSWITH {
    my ( $Self, %Param ) = @_;

    my $Column = $Param{Column};
    my $Value = $Param{Value};

    my @Values;
    if (IsArrayRefWithData($Value)) {
        @Values = @{$Value};
    }
    elsif ( defined $Value )  {
        push(@Values, $Value);
    }

    if ( scalar(@Values) ) {

        my $SQL;
        for my $Val ( @Values) {

            if (
                $Param{IsOR}
                && $SQL
            ) {
                $SQL .= ' OR ';
            }

            my $Str = $Param{Quotes}->{SQL}
                . $Val
                . $Param{Quotes}->{SQL};

            if ( $Param{Prepare} ) {
                my ($Col, $PreVal) = $Self->PrepareFieldAndValue(
                    Field          => $Column,
                    Value          => $Val . q{%},
                    IsStaticSearch => $Param{IsStaticSearch}
                );
                $SQL .= "$Col LIKE $PreVal";
            }

            elsif ( $Param{CaseSensitive} ) {
                $SQL .= "LOWER($Column) LIKE LOWER('$Val%')";
            }
            else {
                $SQL .= "$Column LIKE '$Val%'";
            }

            last if (!$Param{IsOR});
        }
        return $SQL;
    }

    return "$Column LIKE '$Value%'";
}

sub _OperationENDSWITH {
    my ( $Self, %Param ) = @_;

    my $Column = $Param{Column};
    my $Value = $Param{Value};

    my @Values;
    if (IsArrayRefWithData($Value)) {
        @Values = @{$Value};
    }
    elsif ( defined $Value )  {
        push(@Values, $Value);
    }

    if ( scalar(@Values) ) {

        my $SQL;
        for my $Val ( @Values) {

            if (
                $Param{IsOR}
                && $SQL
            ) {
                $SQL .= ' OR ';
            }

            my $Str = $Param{Quotes}->{SQL}
                . $Val
                . $Param{Quotes}->{SQL};

            if ( $Param{Prepare} ) {
                my ($Col, $PreVal) = $Self->PrepareFieldAndValue(
                    Field          => $Column,
                    Value          => q{%} . $Val,
                    IsStaticSearch => $Param{IsStaticSearch}
                );
                $SQL .= "$Col LIKE $PreVal";
            }

            elsif ( $Param{CaseSensitive} ) {
                $SQL .= "LOWER($Column) LIKE LOWER('%$Val')";
            }
            else {
                $SQL .= "$Column LIKE '%$Val'";
            }

            last if (!$Param{IsOR});
        }
        return $SQL;
    }

    return "$Column LIKE '%$Value'";
}

sub _OperationCONTAINS {
    my ( $Self, %Param ) = @_;

    my $Column = $Param{Column};
    my $Value  = $Param{Value};

    my @Values;
    if (IsArrayRefWithData($Value)) {
        @Values = @{$Value};
    }
    elsif ( defined $Value )  {
        push(@Values, $Value);
    }

    if ( scalar(@Values) ) {

        my $SQL;
        for my $Val ( @Values) {

            if (
                $Param{IsOR}
                && $SQL
            ) {
                $SQL .= ' OR ';
            }

            my $Str = $Param{Quotes}->{SQL}
                . $Val
                . $Param{Quotes}->{SQL};

            if ( $Param{Prepare} ) {
                my ($Col, $PreVal) = $Self->PrepareFieldAndValue(
                    Field          => $Column,
                    Value          => q{%} . $Val . q{%},
                    IsStaticSearch => $Param{IsStaticSearch}
                );
                $SQL .= "$Col LIKE $PreVal";
            }

            elsif ( $Param{CaseSensitive} ) {
                $SQL .= "LOWER($Column) LIKE LOWER('%$Val%')";
            }
            else {
                $SQL .= "$Column LIKE '%$Val%'";
            }

            last if (!$Param{IsOR});
        }
        return $SQL;
    }

    return "$Column LIKE '%$Value%'";
}

sub _OperationLIKE {
    my ( $Self, %Param ) = @_;

    my $Column = $Param{Column};
    my $Value  = $Param{Value};

    my @Values;
    if (IsArrayRefWithData($Value)) {
        @Values = @{$Value};
    }
    elsif ( defined $Value )  {
        push(@Values, $Value);
    }

    if ( scalar(@Values) ) {

        my $SQL;
        for my $Val ( @Values) {
<<<<<<< HEAD

            $Val =~ s/[*]/%/gms;
            if (
                $Param{IsOR}
                && $SQL
            ) {
                $SQL .= ' OR ';
            }

            my $Str = $Param{Quotes}->{SQL}
                . $Val
                . $Param{Quotes}->{SQL};

            if ( $Param{Prepare} ) {
                my ($Col, $PreVal) = $Self->PrepareFieldAndValue(
                    Field          => $Column,
                    Value          => $Val . q{%},
                    IsStaticSearch => $Param{IsStaticSearch}
                );
                $SQL .= "$Col LIKE $PreVal";
            }

=======

            $Val =~ s/[*]/%/gms;
            if (
                $Param{IsOR}
                && $SQL
            ) {
                $SQL .= ' OR ';
            }

            my $Str = $Param{Quotes}->{SQL}
                . $Val
                . $Param{Quotes}->{SQL};

            if ( $Param{Prepare} ) {
                my ($Col, $PreVal) = $Self->PrepareFieldAndValue(
                    Field          => $Column,
                    Value          => $Val . q{%},
                    IsStaticSearch => $Param{IsStaticSearch}
                );
                $SQL .= "$Col LIKE $PreVal";
            }

>>>>>>> 4a077257
            elsif ( $Param{CaseSensitive} ) {
                $SQL .= "LOWER($Column) LIKE LOWER('$Val')";
            }
            elsif ( $Param{LikeEscapeString} ) {
                my $LikeEscapeString = $Kernel::OM->Get('DB')->GetDatabaseFunction('LikeEscapeString');
                $Val = $Kernel::OM->Get('DB')->Quote( $Val, 'Like' );
                $SQL .= "$Column LIKE '" . $Val ."' $LikeEscapeString";
            }
            else {
                $SQL .= "$Column LIKE '$Val'";
            }

            last if (!$Param{IsOR});
        }
        return $SQL;
    }

    $Value =~ s/[*]/%/gms;

    return "$Column LIKE '$Value'";
}

sub _OperationIN {
    my ( $Self, %Param ) = @_;

    if (IsArrayRefWithData($Param{Value})) {

        my $Value = $Param{Quotes}->{SQL}
            . join($Param{Quotes}->{Join}, @{$Param{Value}})
            . $Param{Quotes}->{SQL};

        return "$Param{Column} IN ($Value)";
    }
    else {
        return '1=0' ;
    }
}

sub _OperationNOTIN {
    my ( $Self, %Param ) = @_;

    if (IsArrayRefWithData($Param{Value})) {

        my $Value = $Param{Quotes}->{SQL}
            . join($Param{Quotes}->{Join}, @{$Param{Value}})
            . $Param{Quotes}->{SQL};

        return "$Param{Column} NOT IN ($Value)";
    }
    else {
        return '1=1' ;
    }
}

sub _OperationLT {
    my ( $Self, %Param ) = @_;

    my $Value = $Param{Value};

    if (IsArrayRefWithData($Value)) {
        $Value = $Value->[0];
    }

    if ( $Value ) {
        $Value = $Param{Quotes}->{SQL}
            . $Value
            . $Param{Quotes}->{SQL};

        return "$Param{Column} < $Value";
    } else {
        return "$Param{Column} IS NOT NULL";
    }
}

sub _OperationLTE {
    my ( $Self, %Param ) = @_;

    my $Value = $Param{Value};

    if (IsArrayRefWithData($Value)) {
        $Value = $Value->[0];
    }

    if ( $Value ) {
        $Value = $Param{Quotes}->{SQL}
            . $Value
            . $Param{Quotes}->{SQL};

        return "$Param{Column} <= $Value";
    } else {
        return "$Param{Column} IS NOT NULL";
    }
}

sub _OperationGT {
    my ( $Self, %Param ) = @_;

    my $Value = $Param{Value};

    if (IsArrayRefWithData($Value)) {
        $Value = $Value->[0];
    }

    if ( $Value ) {
        $Value = $Param{Quotes}->{SQL}
            . $Value
            . $Param{Quotes}->{SQL};

        return "$Param{Column} > $Value";
    } else {
        return "$Param{Column} IS NOT NULL";
    }
}

sub _OperationGTE {
    my ( $Self, %Param ) = @_;

    my $Value = $Param{Value};

    if (IsArrayRefWithData($Value)) {
        $Value = $Value->[0];
    }

    if ( $Value ) {
        $Value = $Param{Quotes}->{SQL}
            . $Value
            . $Param{Quotes}->{SQL};

        return "$Param{Column} >= $Value";
    } else {
        return "$Param{Column} IS NOT NULL";
    }
}

sub _GetQuotes {
    my ($Self, %Param) = @_;

    if (
        defined $Param{Type}
        && $Param{Type} eq 'NUMERIC'
    ) {
        return {
            SQL  => q{},
            Join => q{,}
        };
    }

    return {
        SQL  => q{'},
        Join => q{','}
    };
}

sub _SetOR {
    my ($Self, %Param) = @_;

    my $Statement = $Param{Statement};
    # Adds additional SQL clauses to the statement
    if (
        $Statement
        && $Param{IsOR}
    ) {
        $Statement = q{(}
            . $Statement
            . q{)};
    }

    return $Statement;
}

sub _SetSupplement {
    my ($Self, %Param) = @_;

    my $Statement = $Param{Statement};
    # Adds additional SQL clauses to the statement
    if (
        $Statement
        && IsArrayRefWithData($Param{Supplement})
    ) {
        $Statement = q{( }
            . $Statement
            . q{ }
            . join( q{ }, @{$Param{Supplement}})
            . q{ )};
    }

    return $Statement;
}

1;


=back

=head1 TERMS AND CONDITIONS

This software is part of the KIX project
(L<https://www.kixdesk.com/>).

This software comes with ABSOLUTELY NO WARRANTY. For details, see the enclosed file
LICENSE-GPL3 for license information (GPL3). If you did not receive this file, see

<https://www.gnu.org/licenses/gpl-3.0.txt>.

=cut<|MERGE_RESOLUTION|>--- conflicted
+++ resolved
@@ -299,7 +299,6 @@
 
         my $SQL;
         for my $Val ( @Values) {
-<<<<<<< HEAD
 
             if (
                 $Param{IsOR}
@@ -319,7 +318,32 @@
                 $SQL .= "$Param{Column} = $Str";
             }
 
-=======
+            last if (!$Param{IsOR});
+        }
+        return $SQL;
+
+    } else {
+        return "$Param{Column} IS NULL";
+    }
+}
+
+sub _OperationNE {
+    my ( $Self, %Param ) = @_;
+
+    my $Value = $Param{Value};
+
+    my @Values;
+    if (IsArrayRefWithData($Value)) {
+        @Values = @{$Value};
+    }
+    elsif ( defined $Value )  {
+        push(@Values, $Value);
+    }
+
+    if ( scalar(@Values) ) {
+
+        my $SQL;
+        for my $Val ( @Values) {
 
             if (
                 $Param{IsOR}
@@ -332,60 +356,6 @@
                 . $Val
                 . $Param{Quotes}->{SQL};
 
-            if ( $Param{CaseSensitive} ) {
-                $SQL .= "LOWER($Param{Column}) = LOWER($Str)";
-            }
-            else {
-                $SQL .= "$Param{Column} = $Str";
-            }
-
->>>>>>> 4a077257
-            last if (!$Param{IsOR});
-        }
-        return $SQL;
-
-    } else {
-        return "$Param{Column} IS NULL";
-    }
-}
-
-sub _OperationNE {
-    my ( $Self, %Param ) = @_;
-
-    my $Value = $Param{Value};
-
-    my @Values;
-    if (IsArrayRefWithData($Value)) {
-        @Values = @{$Value};
-    }
-    elsif ( defined $Value )  {
-        push(@Values, $Value);
-    }
-
-    if ( scalar(@Values) ) {
-
-        my $SQL;
-        for my $Val ( @Values) {
-
-            if (
-                $Param{IsOR}
-                && $SQL
-            ) {
-                $SQL .= ' OR ';
-            }
-<<<<<<< HEAD
-
-            my $Str = $Param{Quotes}->{SQL}
-                . $Val
-                . $Param{Quotes}->{SQL};
-
-=======
-
-            my $Str = $Param{Quotes}->{SQL}
-                . $Val
-                . $Param{Quotes}->{SQL};
-
->>>>>>> 4a077257
             if ( $Param{CaseSensitive} ) {
                 $SQL .= "LOWER($Param{Column}) != LOWER($Str)";
             }
@@ -584,7 +554,6 @@
 
         my $SQL;
         for my $Val ( @Values) {
-<<<<<<< HEAD
 
             $Val =~ s/[*]/%/gms;
             if (
@@ -607,30 +576,6 @@
                 $SQL .= "$Col LIKE $PreVal";
             }
 
-=======
-
-            $Val =~ s/[*]/%/gms;
-            if (
-                $Param{IsOR}
-                && $SQL
-            ) {
-                $SQL .= ' OR ';
-            }
-
-            my $Str = $Param{Quotes}->{SQL}
-                . $Val
-                . $Param{Quotes}->{SQL};
-
-            if ( $Param{Prepare} ) {
-                my ($Col, $PreVal) = $Self->PrepareFieldAndValue(
-                    Field          => $Column,
-                    Value          => $Val . q{%},
-                    IsStaticSearch => $Param{IsStaticSearch}
-                );
-                $SQL .= "$Col LIKE $PreVal";
-            }
-
->>>>>>> 4a077257
             elsif ( $Param{CaseSensitive} ) {
                 $SQL .= "LOWER($Column) LIKE LOWER('$Val')";
             }
