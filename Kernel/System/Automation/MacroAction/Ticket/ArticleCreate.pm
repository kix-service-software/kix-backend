--- conflicted
+++ resolved
@@ -245,33 +245,20 @@
         );
     }
 
-<<<<<<< HEAD
     # replace placeholders in attachment attributes
     for my $ID ( 1..5 ) {
         next if !defined $Param{Config}->{"Attachment$ID"};
 
-        $Param{Config}->{$Attribute} = $Kernel::OM->Get('TemplateGenerator')->ReplacePlaceHolder(
-            RichText => 0,
-            Text     => $Param{Config}->{"Attachment$ID"},
-            TicketID => $Param{TicketID},
-            Data     => {},
-            UserID   => $Param{UserID},
-            Language => 'en' # to not translate values
-        );
-    }
-
-    $Param{Config}->{Subject} = $Kernel::OM->Get('TemplateGenerator')->ReplacePlaceHolder(
-        RichText => 0,
-        Text     => $Param{Config}->{Subject},
-        TicketID => $Param{TicketID},
-        Data     => {},
-        UserID   => $Param{UserID},
-=======
+        $Param{Config}->{$Attribute} = $$Self->_ReplaceValuePlaceholder(
+            %Param,
+            Value => $Param{Config}->{"Attachment$ID"},
+        );
+    }
+
     $Param{Config}->{Subject} = $Self->_ReplaceValuePlaceholder(
         %Param,
         Value     => $Param{Config}->{Subject},
         Translate => 1
->>>>>>> 075b73d2
     );
 
     $Param{Config}->{Body} = $Self->_ReplaceValuePlaceholder(
