# --
# Copyright (C) 2006-2024 KIX Service Software GmbH, https://www.kixdesk.com 
# --
# This software comes with ABSOLUTELY NO WARRANTY. For details, see
# the enclosed file LICENSE-GPL3 for license information (GPL3). If you
# did not receive this file, see https://www.gnu.org/licenses/gpl-3.0.txt.
# --

package Kernel::API::Operation::V1::Ticket::ArticleUpdate;

use strict;
use warnings;

use Kernel::System::VariableCheck qw(:all);

use base qw(
    Kernel::API::Operation::V1::Ticket::Common
);

our $ObjectManagerDisabled = 1;

=head1 NAME

Kernel::API::Operation::V1::Ticket::ArticleUpdate - API Ticket ArticleUpdate Operation backend

=head1 SYNOPSIS

=head1 PUBLIC INTERFACE

=over 4

=cut

=item ParameterDefinition()

define parameter preparation and check for this operation

    my $Result = $OperationObject->ParameterDefinition(
        Data => {
            ...
        },
    );

    $Result = {
        ...
    };

=cut

sub ParameterDefinition {
    my ( $Self, %Param ) = @_;

    return {
        'TicketID' => {
            Required => 1
        },
        'ArticleID' => {
            Required => 1
        },
        'Article' => {
            Type     => 'HASH',
            Required => 1
        },
    }
}

=item Run()

perform ArticleUpdate Operation. This will return the updated ArticleID

    my $Result = $OperationObject->Run(
        Data => {
            TicketID  => 123,                                                  # required
            ArticleID => 123,                                                  # required
            Article  => {                                                      # required
                Subject                         => 'some subject',             # optional
                Body                            => 'some body'                 # optional
                # ContentType                     => 'some content type',        # optional ContentType or MimeType and Charset is requieed
                # MimeType                        => 'some mime type',           # optional
                # Charset                         => 'some charset',             # optional

                IncomingTime                    => 'YYYY-MM-DD HH24:MI:SS',    # optional
                TicketID                        => 123,                        # optional, used to move the article to another ticket
                # ChannelID                       => 123,                        # optional
                # Channel                         => 'some channel name',        # optional
                CustomerVisible                 => 0|1,                        # optional
                SenderTypeID                    => 123,                        # optional
                SenderType                      => 'some sender type name',    # optional
                From                            => 'some from string',         # optional
                To                              => 'some to string',           # optional
                Cc                              => 'some cc string',           # optional
                Bcc                             => 'some bcc string',          # optional
                ReplyTo                         => ''                          # optional
                TimeUnit                        => 123,                        # optional
                DynamicFields => [                                             # optional
                    {
                        Name   => 'some name',
                        Value  => $Value,                                      # value type depends on the dynamic field
                    },
                    # ...
                ],
            }
        },
    );

    $Result = {
        Success         => 1,                       # 0 or 1
        Code            => '',                      #
        Message         => '',                      # in case of error
        Data            => {                        # result data payload after Operation
            ArticleID => 123,                       # ID of changed article
        },
    };

=cut

sub Run {
    my ( $Self, %Param ) = @_;

    # isolate and trim Article parameter
    my $Article = $Self->_Trim(
        Data => $Param{Data}->{Article}
    );

    my %OldArticle = $Kernel::OM->Get('Ticket')->ArticleGet(
        ArticleID     => $Param{Data}->{ArticleID},
        DynamicFields => 0,
    );

    # check if article exists
    if ( !%OldArticle ) {
        return $Self->_Error(
            Code => 'Object.NotFound',
        );
    }

    # check if article belongs to the given ticket
    if ( $OldArticle{TicketID} != $Param{Data}->{TicketID} ) {
        return $Self->_Error(
            Code => 'Object.NotFound',
        );
    }

    # everything is ok, let's update the article
    return $Self->_ArticleUpdate(
        TicketID   => $Param{Data}->{TicketID},
        ArticleID  => $Param{Data}->{ArticleID},
        Article    => $Article,
        OldArticle => \%OldArticle,
        UserID     => $Self->{Authorization}->{UserID},
    );
}

=begin Internal:

=item _ArticleUpdate()

update a ticket with its dynamic fields

    my $Response = $OperationObject->_ArticleUpdate(
        TicketID          => 123,
        ArticleID         => 123,
        Article           => { },                # all article parameters
        OldArticle        => { },                # data of article before update
        UserID            => 123,
    );

    returns:

    $Response = {
        Success => 1,                           # if everything is OK
        Data => {
            ArticleID     => 123,
        }
    }

    $Response = {
        Success      => 0,                      # if unexpected error
        Code         => '...'
        Message      => '...',
    }

=cut

sub _ArticleUpdate {
    my ( $Self, %Param ) = @_;

    # isolate article parameter
    my $Article = $Param{Article};

    # get current richtext body if attachments are given, but no new body
    # updating attachments will delete all current entries, so file-2 has to be prepared
    if (
        defined( $Article->{Attachments} )
        && !$Article->{Body}
    ) {
        # prepare old richtext body and content type
        ( $Article->{Body}, $Article->{ContentType} ) = $Self->_GetRichtextData(
            Article => $Param{OldArticle},
            UserID  => $Param{UserID}
        );
    }

    # prepare body data
    if ( $Article->{Body} ) {

        # check ContentType vs. Charset & MimeType
        if ( !$Article->{ContentType} ) {
            for my $Needed ( qw(Charset MimeType) ) {
                if ( !$Article->{ $Needed } ) {
                    return $Self->_Error(
                        Code    => 'Object.UnableToUpdate',
                        Message => "Need ContentType or MimeType and Charset when updating Body!",
                    );
                }
            }
            $Article->{ContentType} = $Article->{MimeType} . '; charset=' . $Article->{Charset};
        }
        else {
            if ( $Article->{ContentType} =~ /charset=/i ) {
                my $Charset = $Article->{ContentType};
                $Charset =~ s/.+?charset=("|'|)(\w+)/$2/gi;
                $Charset =~ s/"|'//g;
                $Charset =~ s/(.+?);.*/$1/g;

                # only change if we extracted a charset
                $Article->{Charset} = $Charset || $Article->{Charset};
            }

            if ( $Param{ContentType} =~ /^(\w+\/\w+)/i ) {
                my $MimeType = $1;
                $MimeType =~ s/"|'//g;

                # only change if we extracted a mime type
                $Article->{MimeType} = $MimeType || $Article->{MimeType};
            }
        }

        # correct charset if necessary
        if ( $Article->{Charset} ) {
            $Article->{Charset} =~ s/utf8/utf-8/i;
        }
        # fallback for Charset
        else {
            $Article->{Charset} = 'utf-8';
        }

        # if no attachment list is definend, get current attachments to keep them
        if ( !defined( $Article->{Attachments} ) ) {
            my %AttachmentIndex = $Kernel::OM->Get('Ticket')->ArticleAttachmentIndex(
                ContentPath                => $Param{OldArticle}->{ContentPath},
                ArticleID                  => $Param{ArticleID},
                UserID                     => $Param{UserID},
                Article                    => $Article,
                StripPlainBodyAsAttachment => 3,
            );

            if ( %AttachmentIndex ) {

                # get already prepared Article data from ArticleGet operation
                my $GetResult = $Self->ExecOperation(
                    OperationType            => 'V1::Ticket::ArticleAttachmentGet',
                    SuppressPermissionErrors => 1,
                    Data                     => {
                        TicketID               => $Param{TicketID},
                        ArticleID              => $Param{ArticleID},
                        AttachmentID           => join(',', sort keys %AttachmentIndex),
                        include                => 'Content'
                    }
                );
                if ( !IsHashRefWithData($GetResult) || !$GetResult->{Success} ) {
                    return $Self->_Error(
                        Code    => 'Object.UnableToUpdate',
                        Message => "Could not get current attachments to update article body!",
                    );
                }

                # normalize attachment result to array
                if ( defined( $GetResult->{Data}->{Attachment} ) ) {
                    my @AttachmentList = IsArrayRef($GetResult->{Data}->{Attachment}) ? @{$GetResult->{Data}->{Attachment}} : ( $GetResult->{Data}->{Attachment} );

                    $Article->{Attachments} = \@AttachmentList;
                }
                # init attachment as empty array
                else {
                    $Article->{Attachments} = [];
                }
            }
        }

        # process html article
        if ( $Article->{MimeType} =~ /text\/html/i ) {

            # add html article as attachment
            my $Attachment = {
                Content     => $Article->{Body},
                ContentType => "text/html; charset=\"$Article->{Charset}\"",
                Filename    => 'file-2',
            };
            push( @{ $Article->{Attachments} }, $Attachment );

             # get ascii body
            $Article->{MimeType}    = 'text/plain';
            $Article->{ContentType} =~ s/html/plain/i;
            $Article->{Body}        = $Kernel::OM->Get('HTMLUtils')->ToAscii(
                String => $Article->{Body},
            );
        }
        elsif ( $Article->{MimeType} eq "application/json" ) {

            # Keep JSON body unchanged
        }

        # if body isn't text, attach body as attachment (mostly done by OE) :-/
        elsif ( $Article->{MimeType} !~ /\btext\b/i ) {

            # add non text as attachment
            my $FileName = 'unknown';
            if ( $Article->{ContentType} =~ /name="(.+?)"/i ) {
                $FileName = $1;
            }
            my $Attachment = {
                Content     => $Article->{Body},
                ContentType => $Article->{ContentType},
                Filename    => $FileName,
            };
            push( @{ $Article->{Attachments} }, $Attachment );

            # set ascii body
            $Article->{MimeType}    = 'text/plain';
            $Article->{ContentType} = 'text/plain';
            $Article->{Body}        = '- no text message => see attachment -';
        }

        # fix some bad stuff from some browsers (Opera)!
        else {
            $Article->{Body} =~ s/(\n\r|\r\r\n|\r\n)/\n/g;
        }
    }

    # update normal attributes
<<<<<<< HEAD
    # check if update is required
    my $ChangeRequired;
    KEY:
    for my $Key ( qw(Subject Body From To Cc Bcc IncomingTime ReplyTo CustomerVisible SenderType SenderTypeID ContentType) ) {
        next KEY if (
            !exists( $Article->{ $Key } )
            || (
                defined( $Article->{ $Key } )
                && defined( $Param{OldArticle}->{ $Key } )
                && $Param{OldArticle}->{ $Key } eq $Article->{ $Key }
=======
    for my $Attribute (
        qw(
            Subject Body From To Cc Bcc
            IncomingTime ReplyTo CustomerVisible
            SenderType SenderTypeID ContentType
        )
    ) {
        # skip undefined attribute
        next if( !defined( $Article->{ $Attribute } ) );

        # skip unchanged attribute
        next if(
            !DataIsDifferent(
                Data1 => $Article->{ $Attribute },
                Data2 => $Param{OldArticle}->{ $Attribute }
>>>>>>> 2859a983
            )
        );
        $ChangeRequired = 1;
        last KEY;
    }

    if ( $ChangeRequired ) {
        # update attribute
        my $Success = $Kernel::OM->Get('Ticket')->ArticleUpdate(
            %{ $Article },
            ArticleID => $Param{ArticleID},
            UserID    => $Param{UserID},
        );
        if ( !$Success ) {
            return $Self->_Error(
                Code    => 'Object.UnableToUpdate',
                Message => "Unable to update article with ID $Param{ArticleID}",
            );
        }
    }

    # update attachment list
    if ( defined( $Article->{Attachments} ) ) {
        # delete all (old) attachments
        my $DeleteSuccessful = $Kernel::OM->Get('Ticket')->ArticleDeleteAttachment(
            ArticleID => $Param{ArticleID},
            UserID    => $Param{UserID},
        );
        if ( !$DeleteSuccessful ) {
            return $Self->_Error(
                Code    => 'Object.UnableToUpdate',
                Message => "Unable to delete article attachments",
            );
        }

        # write (new) attachments
        for my $Attachment ( @{ $Article->{Attachments} } ) {
            # decode attachment content from base64
            if ($Attachment->{Filename} !~ m/^(?:file-[12]|pasted[-]\d+[-]\d+[.].*)$/smx) {
                $Attachment->{Content} = MIME::Base64::decode_base64($Attachment->{Content});
            }
            # extract embedded images from file-2
            elsif (
                $Attachment->{ContentType} eq "text/html; charset=\"$Article->{Charset}\""
                && $Attachment->{Filename} eq 'file-2'
            ) {
                $Kernel::OM->Get('HTMLUtils')->EmbeddedImagesExtract(
                    DocumentRef    => \$Attachment->{Content},
                    AttachmentsRef => $Article->{Attachments},
                );
            }

            # write file to backend
            my $UpdateSuccessful = $Kernel::OM->Get('Ticket')->ArticleWriteAttachment(
                %{ $Attachment },
                ArticleID => $Param{ArticleID},
                UserID    => $Param{UserID},
            );
            if ( !$UpdateSuccessful ) {
                ## ToDo: inform requester, that writing of attachment failed
            }
        }
    }

    # check if we have to move the article
    if (
        IsStringWithData( $Article->{TicketID} )
        && $Article->{TicketID} != $Param{TicketID}
    ) {
        my $Success = $Kernel::OM->Get('Ticket')->ArticleMove(
            TicketID  => $Param{TicketID},
            ArticleID => $Param{ArticleID},
            UserID    => $Param{UserID},
        );
        if ( !$Success ) {
            return $Self->_Error(
                Code         => 'Object.UnableToUpdate',
                Message      => "Unable to move article",
            );
        }
    }

    # check if we have to update the TimeUnit
    if ( IsStringWithData($Article->{TimeUnit}) ) {
        # delete old time account values
        my $DeleteSuccess = $Kernel::OM->Get('Ticket')->TicketAccountedTimeDelete(
            TicketID  => $Param{TicketID},
            ArticleID => $Param{ArticleID},
        );
        if ( !$DeleteSuccess ) {
            return $Self->_Error(
                Code         => 'Object.UnableToUpdate',
                Message      => "Unable to update article (delete current TimeUnit)",
            );
        }

        # set new time account value
        my $UpdateSuccess = $Kernel::OM->Get('Ticket')->TicketAccountTime(
            TicketID  => $Param{TicketID},
            ArticleID => $Param{ArticleID},
            TimeUnit  => $Article->{TimeUnit},
            UserID    => $Param{UserID},
        );
        if ( !$UpdateSuccess ) {
            return $Self->_Error(
                Code         => 'Object.UnableToUpdate',
                Message      => "Unable to update article (set new TimeUnit)",
            );
        }
    }

    # set dynamic fields
    if ( IsArrayRefWithData( $Article->{DynamicFields} ) ) {
        for my $DynamicField ( @{ $Article->{DynamicFields} } ) {
            my $Result = $Self->_SetDynamicFieldValue(
                %{ $DynamicField },
                ObjectID   => $Param{ArticleID},
                ObjectType => 'Article',
                UserID     => $Self->{Authorization}->{UserID},
            );
            if ( !$Result->{Success} ) {
                return $Self->_Error(
                    Code         => 'Object.UnableToUpdate',
                    Message      => "Dynamic Field $DynamicField->{Name} could not be set ($Result->{Message})",
                );
            }
        }
    }

    return $Self->_Success(
        ArticleID => $Param{ArticleID},
    );
}

sub _GetRichtextData {
    my ( $Self, %Param ) = @_;

    # init result variables with plain text values
    my $RichtextBody        = $Param{Article}->{Body};
    my $RichtextContentType = $Param{Article}->{ContentType};

    # get attachment index
    my %AttachmentIndex = $Kernel::OM->Get('Ticket')->ArticleAttachmentIndex(
        Article                    => $Param{Article},
        ArticleID                  => $Param{Article}->{ArticleID},
        StripPlainBodyAsAttachment => 2,
        UserID                     => $Param{UserID},
    );
    if ( IsHashRefWithData( \%AttachmentIndex ) ) {
        my @InlineAttachments;

        # process attachments
        for my $AttachmentID ( keys( %AttachmentIndex ) ) {
            # skip everything but file-2
            next if ( $AttachmentIndex{ $AttachmentID }->{Filename} ne 'file-2' );

            # get attachment data
            my %Attachment = $Kernel::OM->Get('Ticket')->ArticleAttachment(
                ArticleID    => $Param{Article}->{ArticleID},
                AttachmentID => $AttachmentID,
                UserID       => $Param{UserID},
            );

            if ( IsHashRefWithData( \%Attachment ) ) {
                # prepare content for encoding
                my $Charset = $Attachment{ContentType} || q{};
                $Charset =~ s/.+?charset=("|'|)(\w+)/$2/gi;
                $Charset =~ s/"|'//g;
                $Charset =~ s/(.+?);.*/$1/g;

                # convert html body to correct charset
                my $Body = $Kernel::OM->Get('Kernel::System::Encode')->Convert(
                    Text  => $Attachment{Content},
                    From  => $Charset,
                    To    => 'utf-8',
                    Check => 1,
                );

                # add url quoting
                $Body = $Kernel::OM->Get('Kernel::System::HTMLUtils')->LinkQuote(
                    String => $Body,
                );

                # strip head, body and meta elements
                $Body = $Kernel::OM->Get('Kernel::System::HTMLUtils')->DocumentStrip(
                    String => $Body,
                );

                # set richtext parameter
                $RichtextBody        = $Body;
                $RichtextContentType = $Attachment{ContentType};

                # preparation is done
                last;
            }
        }
    }

    return ( $RichtextBody, $RichtextContentType );
}

1;

=end Internal:





=back

=head1 TERMS AND CONDITIONS

This software is part of the KIX project
(L<https://www.kixdesk.com/>).

This software comes with ABSOLUTELY NO WARRANTY. For details, see the enclosed file
LICENSE-GPL3 for license information (GPL3). If you did not receive this file, see

<https://www.gnu.org/licenses/gpl-3.0.txt>.

=cut<|MERGE_RESOLUTION|>--- conflicted
+++ resolved
@@ -339,34 +339,22 @@
     }
 
     # update normal attributes
-<<<<<<< HEAD
     # check if update is required
     my $ChangeRequired;
     KEY:
-    for my $Key ( qw(Subject Body From To Cc Bcc IncomingTime ReplyTo CustomerVisible SenderType SenderTypeID ContentType) ) {
+    for my $Key (
+        qw(
+            Subject Body From To Cc Bcc
+            IncomingTime ReplyTo CustomerVisible
+            SenderType SenderTypeID ContentType
+        )
+    ) {
         next KEY if (
             !exists( $Article->{ $Key } )
             || (
                 defined( $Article->{ $Key } )
                 && defined( $Param{OldArticle}->{ $Key } )
                 && $Param{OldArticle}->{ $Key } eq $Article->{ $Key }
-=======
-    for my $Attribute (
-        qw(
-            Subject Body From To Cc Bcc
-            IncomingTime ReplyTo CustomerVisible
-            SenderType SenderTypeID ContentType
-        )
-    ) {
-        # skip undefined attribute
-        next if( !defined( $Article->{ $Attribute } ) );
-
-        # skip unchanged attribute
-        next if(
-            !DataIsDifferent(
-                Data1 => $Article->{ $Attribute },
-                Data2 => $Param{OldArticle}->{ $Attribute }
->>>>>>> 2859a983
             )
         );
         $ChangeRequired = 1;
