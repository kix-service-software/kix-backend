--- conflicted
+++ resolved
@@ -75,7 +75,6 @@
         # return empty result if there are no assigned config items for customer
         return $Self->_Success(
             ConfigItem => [],
-<<<<<<< HEAD
         ) if (!scalar(@CustomerCIIDList));
 
         push(
@@ -86,218 +85,6 @@
                 Type     => 'Numeric',
                 Value    => \@CustomerCIIDList
             }
-=======
-        ) if (!IsArrayRefWithData($CustomerCIIDList));
-    }
-
-    # allow some sorting (not all is supported in core)
-    my %Sorting;
-    if ( IsArrayRefWithData($Self->{Sort}->{ConfigItem}) ) {
-        %Sorting = (
-            OrderBy => [],
-            OrderByDirection => []
-        );
-        for my $Sort ( @{ $Self->{Sort}->{ConfigItem} } ) {
-            if ( IsHashRefWithData($Sort) && $Sort->{Field} ) {
-                push(@{ $Sorting{OrderBy} }, $Sort->{Field});
-                push(
-                    @{ $Sorting{OrderByDirection} },
-                    ($Sort->{Direction} eq 'ascending' ? 'Up' : 'Down')
-                );
-            }
-        }
-    }
-
-    if ( !%Sorting ) {
-        %Sorting = (
-            OrderBy          => ['Name', 'Number'],
-            OrderByDirection => ['Up', 'Up'],
-        );
-    }
-
-    my $ConfigItemList;
-
-    # prepare search if given
-    my %SearchParam;
-    if ( IsHashRefWithData($Self->{Search}->{ConfigItem}) ) {
-
-        # Checks whether Previous Version Search exists.
-        # If this is set, it will be extracted from the search params.
-        $Self->_HandlePreviousVersion();
-
-        # do first OR to prevent replacement of prior AND search with empty result
-        SEARCHTYPE:
-        foreach my $SearchType ( qw(OR AND) ) {
-            next SEARCHTYPE if ( !IsArrayRefWithData($Self->{Search}->{ConfigItem}->{$SearchType}) );
-
-            my %SearchItems = map{$_->{Field} => $_ } @{$Self->{Search}->{ConfigItem}->{$SearchType}};
-            my @SearchTypeResult;
-            SEARCHITEM:
-            foreach my $SearchItem ( @{$Self->{Search}->{ConfigItem}->{$SearchType}} ) {
-                my $Value = $SearchItem->{Value};
-                my $Field = $SearchItem->{Field};
-
-                # prepare field in case of sub-structure search
-                if ( $Field =~ /\./ ) {
-                    $Field = ( split(/\./, $Field) )[-1];
-                }
-
-                # skip field AssignedOrganisation, only used for AssignedContact
-                next SEARCHITEM if ( $Field eq 'AssignedOrganisation' );
-
-                # prepare value
-                if ( $SearchItem->{Operator} eq 'CONTAINS' ) {
-                   $Value = '*' . $Value . '*';
-                }
-                elsif ( $SearchItem->{Operator} eq 'STARTSWITH' ) {
-                   $Value = $Value . '*';
-                }
-                if ( $SearchItem->{Operator} eq 'ENDSWITH' ) {
-                   $Value = '*' . $Value;
-                }
-
-                # do some special handling if field is an XML attribute
-                if ( $SearchItem->{Field} =~ /Data\./ ) {
-                    my %OperatorMapping = (
-                        'EQ'  => '=',
-                        'LT'  => '<',
-                        'LTE' => '<=',
-                        'GT'  => '>',
-                        'GTE' => '>=',
-                    );
-
-                    # build search key of given field
-                    my $SearchKey = "[1]{'Version'}[1]";
-                    my @Parts = split(/\./, $SearchItem->{Field});
-                    foreach my $Part ( @Parts[2..$#Parts] ) {
-                        $SearchKey .= "{'" . $Part . "\'}[%]";
-                    }
-
-                    $Value =~ s/\*/%/g;
-
-                    my @What = IsArrayRefWithData($SearchParam{What}) ? @{$SearchParam{What}} : ();
-                    if ( $OperatorMapping{$SearchItem->{Operator}} ) {
-                        push(@What, { $SearchKey."{'Content'}" => { $OperatorMapping{$SearchItem->{Operator}}, $Value } });
-                    }
-                    else {
-                        push(@What, { $SearchKey."{'Content'}" => $Value });
-                    }
-                    $SearchParam{What} = \@What;
-                }
-                else {
-                    $SearchParam{$Field} = $Value;
-                }
-
-                if ( $SearchType eq 'OR' ) {
-                    my $SearchResult;
-
-                    # special search attribute AssignedContact handling
-                    if ($Field eq 'AssignedContact') {
-                        # result are only for NOT customer context else it is always empty
-                        # --> do not include ids for other contacts
-                        if ($Self->{Authorization}->{UserType} ne 'Customer') {
-                            $SearchResult = $Self->_GetContactAssignedConfigItems(
-                                ContactID => $SearchParam{AssignedContact},
-                                RelevantOrganisationID => $SearchItems{AssignedOrganisation}->{Value} || q{}
-                            );
-                        }
-                    } else {
-
-                        # only consider limit if no AND is given
-                        my $Limit;
-                        if ( !IsArrayRefWithData($Self->{Search}->{ConfigItem}->{AND}) ) {
-                            $Limit = $Self->{SearchLimit}->{ConfigItem} || $Self->{SearchLimit}->{'__COMMON'};
-                        }
-
-                        # perform search for every attribute
-                        $SearchResult = $Kernel::OM->Get('ITSMConfigItem')->ConfigItemSearchExtended(
-                            %SearchParam,
-                            UserID                => $Self->{Authorization}->{UserID},
-                            Limit                 => $Limit,
-                            PreviousVersionSearch => $Self->{PreviousVersionSearch},
-                            %Sorting,
-
-                            # use ids of customer if given
-                            ConfigItemIDs => $CustomerCIIDList
-                        );
-                    }
-
-                    # merge results
-                    my @MergeResult = keys %{{map {($_ => 1)} (@SearchTypeResult, @{$SearchResult})}};
-                    @SearchTypeResult = @MergeResult;
-
-                    # clear SearchParam
-                    %SearchParam = ();
-                }
-            }
-
-            if ( $SearchType eq 'AND' ) {
-
-                # special search attribute AssignedContact handling
-                my $SkipAndSearch = 0;
-                if (exists $SearchParam{AssignedContact} && $Self->{Authorization}->{UserType} ne 'Customer') {
-                    $CustomerCIIDList = $Self->_GetContactAssignedConfigItems(
-                        ContactID => $SearchParam{AssignedContact},
-                        RelevantOrganisationID => $SearchItems{AssignedOrganisation}->{Value} || q{}
-                    );
-
-                    # skip and search if no id are found (AND can not be fulfilled)
-                    if (!IsArrayRefWithData($CustomerCIIDList)) {
-                        $SkipAndSearch = 1;
-                    }
-                }
-
-                if (!$SkipAndSearch) {
-
-                    # use ids of customer and result from OR search if given
-                    my $KnownIDs = undef;
-                    if ( IsArrayRef($ConfigItemList) ) {
-                        $KnownIDs = $ConfigItemList;
-                    }
-                    elsif ( IsArrayRef($CustomerCIIDList) ) {
-                        $KnownIDs = $CustomerCIIDList;
-                    }
-
-                    # perform ConfigItem search
-                    my $SearchResult = $Kernel::OM->Get('ITSMConfigItem')->ConfigItemSearchExtended(
-                        %SearchParam,
-                        UserID                => $Self->{Authorization}->{UserID},
-                        Limit                 => $Self->{SearchLimit}->{ConfigItem} || $Self->{SearchLimit}->{'__COMMON'},
-                        ConfigItemIDs         => $KnownIDs,
-                        PreviousVersionSearch => $Self->{PreviousVersionSearch},
-                        %Sorting
-                    );
-
-                    @SearchTypeResult = @{$SearchResult};
-                }
-            }
-
-            # if no search already done, use first result (also empty list for AND combination!)
-            if ( !defined $ConfigItemList ) {
-                $ConfigItemList = \@SearchTypeResult;
-            } else {
-
-                # combine both results by AND
-                # remove all IDs from type result that we don't have in this search
-                my %SearchTypeResultHash = map { $_ => 1 } @SearchTypeResult;
-                my @Result;
-                foreach my $ConfigItemID ( @{$ConfigItemList} ) {
-                    push(@Result, $ConfigItemID) if $SearchTypeResultHash{$ConfigItemID};
-                }
-                $ConfigItemList = \@Result;
-            }
-        }
-    }
-    else {
-        # perform ConfigItem search
-        my $SearchResult = $Kernel::OM->Get('ITSMConfigItem')->ConfigItemSearchExtended(
-            UserID  => $Self->{Authorization}->{UserID},
-            Limit   => $Self->{SearchLimit}->{ConfigItem} || $Self->{SearchLimit}->{'__COMMON'},
-            %Sorting,
-
-            # use ids of customer if given
-            ConfigItemIDs => $CustomerCIIDList
->>>>>>> 7dd126f9
         );
         $ConfigItemList = $SearchResult;
     }
@@ -318,11 +105,7 @@
         my $GetResult = $Self->ExecOperation(
             OperationType => 'V1::CMDB::ConfigItemGet',
             Data          => {
-<<<<<<< HEAD
                 ConfigItemID           => join(q{,}, @ConfigItemList),
-=======
-                ConfigItemID           => join(',', sort @{$ConfigItemList}),
->>>>>>> 7dd126f9
                 RelevantOrganisationID => $Param{Data}->{RelevantOrganisationID}
             }
         );
@@ -352,65 +135,6 @@
     );
 }
 
-sub _GetContactAssignedConfigItems {
-    my ( $Self, %Param ) = @_;
-
-    my $IDList;
-    if ($Param{ContactID}) {
-
-        # get contact and user data
-        my %ContactData = $Kernel::OM->Get('Contact')->ContactGet(
-            ID            => $Param{ContactID},
-            DynamicFields => 1
-        );
-        if (!$ContactData{User} && $ContactData{AssignedUserID}) {
-            my %User = $Kernel::OM->Get('User')->GetUserData(
-                UserID => $ContactData{AssignedUserID},
-            );
-            $ContactData{User} = IsHashRefWithData(\%User) ? \%User : undef;
-        }
-
-        if ($Param{RelevantOrganisationID}) {
-            $ContactData{RelevantOrganisationID} = $Param{RelevantOrganisationID} || undef;
-        }
-
-        # get object relevant ids
-        if ( IsHashRefWithData(\%ContactData) ) {
-            $IDList = $Kernel::OM->Get('ITSMConfigItem')->GetAssignedConfigItemsForObject(
-                ObjectType => 'Contact',
-                Object     => \%ContactData,
-                UserID     => $Self->{Authorization}->{UserID}
-            );
-        }
-    }
-
-    return $IDList;
-}
-
-sub _HandlePreviousVersion {
-    my ($Self, %Param) = @_;
-
-    for my $Type ( keys %{$Self->{Search}->{ConfigItem}} ) {
-        my @Items;
-        for my $SearchItem ( @{$Self->{Search}->{ConfigItem}->{$Type}} ) {
-            if ($SearchItem->{Field} eq 'PreviousVersionSearch') {
-                $Self->{PreviousVersionSearch} = $SearchItem->{Value};
-            }
-            else {
-                push(@Items, $SearchItem);
-            }
-        }
-        if ( scalar(@Items) ) {
-            $Self->{Search}->{ConfigItem}->{$Type} = \@Items;
-        }
-        else {
-            delete $Self->{Search}->{ConfigItem}->{$Type};
-        }
-    }
-
-    return 1;
-}
-
 1;
 
 =back
