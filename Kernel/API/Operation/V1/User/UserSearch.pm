# --
# Copyright (C) 2006-2023 KIX Service Software GmbH, https://www.kixdesk.com
# --
# This software comes with ABSOLUTELY NO WARRANTY. For details, see
# the enclosed file LICENSE-GPL3 for license information (GPL3). If you
# did not receive this file, see https://www.gnu.org/licenses/gpl-3.0.txt.
# --

package Kernel::API::Operation::V1::User::UserSearch;

use strict;
use warnings;

use Kernel::System::VariableCheck qw(:all);

use base qw(
    Kernel::API::Operation::V1::Common
);

our $ObjectManagerDisabled = 1;

=head1 NAME

Kernel::API::Operation::User::UserSearch - API User Search Operation backend

=head1 PUBLIC INTERFACE

=over 4

=cut

=item ParameterDefinition()

define parameter preparation and check for this operation

    my $Result = $OperationObject->ParameterDefinition(
        Data => {
            ...
        },
    );

    $Result = {
        ...
    };

=cut

sub ParameterDefinition {
    my ( $Self, %Param ) = @_;

    return {
        'requiredPermission' => {
            Type     => 'HASH',
        }
    }
}

=item Run()

perform UserSearch Operation. This will return a User ID list.

    my $Result = $OperationObject->Run(
        Data => {
        }
    );

    $Result = {
        Success      => 1,                           # 0 or 1
        Message => '',                               # In case of an error
        Data         => {
            User => [
                {
                },
                {
                }
            ],
        },
    };

=cut

sub Run {
    my ( $Self, %Param ) = @_;
    my $UserList;
    my %UserSearch;

    if ( IsHashRefWithData( $Self->{Search}->{User} ) ) {
        foreach my $SearchType ( keys %{ $Self->{Search}->{User} } ) {
            foreach my $SearchItem ( @{ $Self->{Search}->{User}->{$SearchType} } ) {
                if ( $SearchItem->{Field} =~ /^(UserLogin|UserID|Search|IsAgent|IsCustomer|ValidID|Preferences\..*?)$/ ) {
                    $UserSearch{$SearchType} //= [];
                    push @{$UserSearch{$SearchType}}, $SearchItem;
                }
            }
        }
    }

    if ( $Param{Data} && $Param{Data}->{requiredPermission} && $Param{Data}->{requiredPermission}->{Object} eq 'Queue') {
        $Self->AddCacheKeyExtension(
            Extension => ['requiredPermission']
        );

        my %SearchItem = (
            Field => 'HasPermission',
            Value => $Param{Data}->{requiredPermission},
        );
        push @{$UserSearch{AND}}, \%SearchItem;
    }

    my $Limit = $Self->{SearchLimit}->{User} || $Self->{SearchLimit}->{'__COMMON'};

    # prepare search if given
    if ( IsHashRefWithData( \%UserSearch ) ) {
        SEARCH_TYPE:
        foreach my $SearchType ( keys %UserSearch ) {
            my %SearchTypeResult;

            # FIXME: combine OR and AND in one search (in core?)
            if ($SearchType eq 'OR') {
                foreach my $SearchItem ( @{ $UserSearch{$SearchType} } ) {
                    my %SearchResult;

                    # special handling for preference search
                    if ( $SearchItem->{Field} =~ /Preferences.(.*?)$/ ) {
                        %SearchResult = $Self->_GetPreferenceSearchResult(
                            SearchItem  => $SearchItem,
                            SearchLimit => $Limit,
                        );
                    } else {
                        my %SearchParam = $Self->_GetSearchParam(
                            SearchItem => $SearchItem
                        );

                        if ( !%SearchResult && %SearchParam ) {
                            %SearchResult = $Kernel::OM->Get('User')->UserSearch(
                                %SearchParam,
                                Limit => $Limit,
                                Valid => 0
                            );
                        }
                    }

                    # merge results
                    %SearchTypeResult = (
                        %SearchTypeResult,
                        %SearchResult,
                    );
                }
            } else {
                my %SearchParam;
                foreach my $SearchItem ( @{ $UserSearch{$SearchType} } ) {

                    # special handling for preference search
                    if ( $SearchItem->{Field} =~ /Preferences.(.*?)$/ ) {
                        my %PrefSearchResult = $Self->_GetPreferenceSearchResult(
                            SearchItem => $SearchItem,
                            NoLimit    => 1
                        );

                        # if nothing found, exit search
                        if (!IsHashRefWithData(\%PrefSearchResult)) {
                            $UserList = undef;
                            last SEARCH_TYPE;
                        }

                        my @UserIDs = keys %PrefSearchResult;
                        %SearchParam = (
                            %SearchParam,
                            UserIDs => \@UserIDs
                        );
                    } else {
                        %SearchParam = (
                            %SearchParam,
                            $Self->_GetSearchParam(
                                SearchItem => $SearchItem
                            )
                        );
                    }
                }

                if (%SearchParam) {
                    %SearchTypeResult = $Kernel::OM->Get('User')->UserSearch(
                        %SearchParam,
                        Limit => $Limit,
                        Valid => 0
                    );
                }
            }

            if ( !defined $UserList ) {
                $UserList = \%SearchTypeResult;
            }
            else {
                # combine both results by AND
                # remove all IDs from type result that we don't have in this search
                foreach my $Key ( keys %{$UserList} ) {
                    delete $UserList->{$Key} if !exists $SearchTypeResult{$Key};
                }
            }
        }
    }
    else {
        # perform User search without any search params
        $UserList = { $Kernel::OM->Get('User')->UserList(
            Type  => 'Short',
            Limit => $Limit,
            Valid => 0
        ) };
    }

    my @UserIDs = sort keys %{$UserList};

    if ( @UserIDs ) {
        # get already prepared user data from UserGet operation
        my $GetResult = $Self->ExecOperation(
            OperationType            => 'V1::User::UserGet',
            SuppressPermissionErrors => 1,
            Data          => {
                UserID => join(',', @UserIDs),
            }
        );
        if ( !IsHashRefWithData($GetResult) || !$GetResult->{Success} ) {
            return $GetResult;
        }

        my @ResultList;
        if ( defined $GetResult->{Data}->{User} ) {
            @ResultList = IsArrayRef($GetResult->{Data}->{User}) ? @{$GetResult->{Data}->{User}} : ( $GetResult->{Data}->{User} );
        }

        if ( IsArrayRefWithData(\@ResultList) ) {
            return $Self->_Success(
                User => \@ResultList,
            )
        }
    }

    # return result
    return $Self->_Success(
        User => [],
    );
}

sub _GetSearchParam {
    my ( $Self, %Param ) = @_;

    my $Value = $Self->_PrepareSearchValue(%Param);
    my %SearchParam;

    if ( $Param{SearchItem}->{Operator} eq 'EQ' && $Param{SearchItem}->{Field} eq 'UserLogin' ) {
        $SearchParam{UserLoginEquals} = $Value;
    }
    elsif ( $Param{SearchItem}->{Field} eq 'UserLogin' ) {
        $SearchParam{UserLogin} = $Value;
    }
    elsif ( $Param{SearchItem}->{Field} =~ /^(IsAgent|IsCustomer)$/ ) {
        $SearchParam{$Param{SearchItem}->{Field}} = $Value;
    }
    elsif ( $Param{SearchItem}->{Field} eq 'ValidID' ) {
        $SearchParam{ValidID} = $Value;
    }
    elsif ( $Param{SearchItem}->{Field} eq 'UserIDs' ) {
        $SearchParam{UserIDs} = $Value;
    }
    elsif ( $Param{SearchItem}->{Field} eq 'UserID' ) {
        $SearchParam{SearchUserID} = $Value;
    }
<<<<<<< HEAD
=======
    elsif ( $Param{SearchItem}->{Field} eq 'HasPermission' ) {
        $SearchParam{HasPermission} = $Value;
    }
>>>>>>> 02e03fcd
    else {
        $SearchParam{Search} = $Value;
    }

    return %SearchParam;
}

sub _GetPreferenceSearchResult {
    my ( $Self, %Param ) = @_;

    my $Value = $Self->_PrepareSearchValue(%Param);
    my %PrefSearchResult;

    my @Values = ( $Value );
    @Values = @{$Param{SearchItem}->{Value}} if $Param{SearchItem}->{Operator} eq 'IN';

    foreach my $Value ( @Values ) {
        $Value =~ s/\*/%/g;

        # we can use the preferences search result directly because we only need the userid key
        my %SearchResultPreferences = $Kernel::OM->Get('User')->SearchPreferences(
            Key   => $1,
            Value => $Value,
            Limit => !$Param{NoLimit} ? $Param{SearchLimit} : undef
        );
        %PrefSearchResult = (
            %PrefSearchResult,
            %SearchResultPreferences
        );
    }

    return %PrefSearchResult;
}

sub _PrepareSearchValue {
    my ( $Self, %Param ) = @_;

    my $Value = $Param{SearchItem}->{Value};

    if ( $Param{SearchItem}->{Operator} eq 'CONTAINS' ) {
        $Value = '*' . $Value . '*';
    } elsif ( $Param{SearchItem}->{Operator} eq 'STARTSWITH' ) {
        $Value = $Value . '*';
    } elsif ( $Param{SearchItem}->{Operator} eq 'ENDSWITH' ) {
        $Value = '*' . $Value;
    }

    return $Value;
}

1;

=back

=head1 TERMS AND CONDITIONS

This software is part of the KIX project
(L<https://www.kixdesk.com/>).

This software comes with ABSOLUTELY NO WARRANTY. For details, see the enclosed file
LICENSE-GPL3 for license information (GPL3). If you did not receive this file, see

<https://www.gnu.org/licenses/gpl-3.0.txt>.

=cut<|MERGE_RESOLUTION|>--- conflicted
+++ resolved
@@ -265,12 +265,9 @@
     elsif ( $Param{SearchItem}->{Field} eq 'UserID' ) {
         $SearchParam{SearchUserID} = $Value;
     }
-<<<<<<< HEAD
-=======
     elsif ( $Param{SearchItem}->{Field} eq 'HasPermission' ) {
         $SearchParam{HasPermission} = $Value;
     }
->>>>>>> 02e03fcd
     else {
         $SearchParam{Search} = $Value;
     }
