--- conflicted
+++ resolved
@@ -1,3 +1,4 @@
+
 Feature: GET request to the /system/roles resource
 
   Background:
@@ -44,23 +45,6 @@
     Then the response code is 200
     And the response contains 13 items of type "Role"
     And the response contains the following items of type Role
-<<<<<<< HEAD
-      | Name                               |
-      | Ticket Reader                      |
-      | Ticket Creator                     |
-      | Ticket Agent                       |
-      | System Admin                       |
-      | Superuser                          |
-      | FAQ Reader                         |
-      | FAQ Editor                         |
-      | Customer Reader                    |
-      | Customer Manager                   |
-      | Customer                           |
-      | Asset Reader                       |
-      | Asset Maintainer                   |
-      | Agent User                         |
-     
-=======
       | Name                   |
       | Webform Ticket Creator |
       | Ticket Reader          |
@@ -76,7 +60,6 @@
       | Asset Maintainer       |
       | Agent User             |
 
->>>>>>> 12f5ec64
   Scenario: get the list of existing roles with sorted, limit and offset
     When I query the collection of roles with sorted by "Role.-Name:textual" limit 2 and offset 5
     Then the response code is 200
