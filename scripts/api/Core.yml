--- conflicted
+++ resolved
@@ -889,104 +889,76 @@
         MappingOutbound:
             Type: Simple
         Type: V1::Signature::SignatureDelete
-<<<<<<< HEAD
-    V1::Salutation::SalutationSearch:
-=======
+    V1::Link::LinkTypeSearch:
+        Description: ''
+        MappingInbound:
+            Type: Simple
+        MappingOutbound:
+            Type: Simple
+        Type: V1::Link::LinkTypeSearch
+    V1::Link::LinkSearch:
+        Description: ''
+        MappingInbound:
+            Type: Simple
+        MappingOutbound:
+            Type: Simple
+        Type: V1::Link::LinkSearch
+    V1::Link::LinkCreate:
+        Description: ''
+        MappingInbound:
+            Type: Simple
+        MappingOutbound:
+            Type: Simple
+        Type: V1::Link::LinkCreate
+    V1::Link::LinkGet:
+        Description: ''
+        MappingInbound:
+            Type: Simple
+        MappingOutbound:
+            Type: Simple
+        Type: V1::Link::LinkGet
+    V1::Link::LinkDelete:
+        Description: ''
+        MappingInbound:
+            Type: Simple
+        MappingOutbound:
+            Type: Simple
+        Type: V1::Link::LinkDelete
     V1::MailAccount::MailAccountSearch:
->>>>>>> b2f7bc13
-        Description: ''
-        MappingInbound:
-            Type: Simple
-        MappingOutbound:
-            Type: Simple
-<<<<<<< HEAD
-        Type: V1::Salutation::SalutationSearch
-    V1::Salutation::SalutationCreate:
-=======
+        Description: ''
+        MappingInbound:
+            Type: Simple
+        MappingOutbound:
+            Type: Simple
         Type: V1::MailAccount::MailAccountSearch
     V1::MailAccount::MailAccountCreate:
->>>>>>> b2f7bc13
-        Description: ''
-        MappingInbound:
-            Type: Simple
-        MappingOutbound:
-            Type: Simple
-<<<<<<< HEAD
-        Type: V1::Salutation::SalutationCreate
-    V1::Salutation::SalutationGet:
-=======
+        Description: ''
+        MappingInbound:
+            Type: Simple
+        MappingOutbound:
+            Type: Simple
         Type: V1::MailAccount::MailAccountCreate
     V1::MailAccount::MailAccountGet:
->>>>>>> b2f7bc13
-        Description: ''
-        MappingInbound:
-            Type: Simple
-        MappingOutbound:
-            Type: Simple
-<<<<<<< HEAD
-        Type: V1::Salutation::SalutationGet
-    V1::Salutation::SalutationUpdate:
-=======
+        Description: ''
+        MappingInbound:
+            Type: Simple
+        MappingOutbound:
+            Type: Simple
         Type: V1::MailAccount::MailAccountGet
     V1::MailAccount::MailAccountUpdate:
->>>>>>> b2f7bc13
-        Description: ''
-        MappingInbound:
-            Type: Simple
-        MappingOutbound:
-            Type: Simple
-<<<<<<< HEAD
-        Type: V1::Salutation::SalutationUpdate
-    V1::Salutation::SalutationDelete:
-=======
+        Description: ''
+        MappingInbound:
+            Type: Simple
+        MappingOutbound:
+            Type: Simple
         Type: V1::MailAccount::MailAccountUpdate
     V1::MailAccount::MailAccountDelete:
->>>>>>> b2f7bc13
-        Description: ''
-        MappingInbound:
-            Type: Simple
-        MappingOutbound:
-            Type: Simple
-<<<<<<< HEAD
-        Type: V1::Salutation::SalutationDelete
-    V1::Link::LinkTypeSearch:
-        Description: ''
-        MappingInbound:
-            Type: Simple
-        MappingOutbound:
-            Type: Simple
-        Type: V1::Link::LinkTypeSearch
-    V1::Link::LinkSearch:
-        Description: ''
-        MappingInbound:
-            Type: Simple
-        MappingOutbound:
-            Type: Simple
-        Type: V1::Link::LinkSearch
-    V1::Link::LinkCreate:
-        Description: ''
-        MappingInbound:
-            Type: Simple
-        MappingOutbound:
-            Type: Simple
-        Type: V1::Link::LinkCreate
-    V1::Link::LinkGet:
-        Description: ''
-        MappingInbound:
-            Type: Simple
-        MappingOutbound:
-            Type: Simple
-        Type: V1::Link::LinkGet
-    V1::Link::LinkDelete:
-        Description: ''
-        MappingInbound:
-            Type: Simple
-        MappingOutbound:
-            Type: Simple
-        Type: V1::Link::LinkDelete
-=======
+        Description: ''
+        MappingInbound:
+            Type: Simple
+        MappingOutbound:
+            Type: Simple
         Type: V1::MailAccount::MailAccountDelete
->>>>>>> b2f7bc13
 
   Transport:
     Config:
@@ -1497,27 +1469,6 @@
           RequestMethod:
           - DELETE
           Route: /signatures/:SignatureID
-<<<<<<< HEAD
-        V1::Salutation::SalutationSearch:
-          RequestMethod:
-          - GET
-          Route: /salutation
-        V1::Salutation::SalutationCreate:
-          RequestMethod:
-          - POST
-          Route: /salutation
-        V1::Salutation::SalutationGet:
-          RequestMethod:
-          - GET
-          Route: /salutation/:SalutationID
-        V1::Salutation::SalutationUpdate:
-          RequestMethod:
-          - PATCH
-          Route: /salutation/:SalutationID
-        V1::Salutation::SalutationDelete:
-          RequestMethod:
-          - DELETE
-          Route: /salutation/:SalutationID
         V1::Link::LinkTypeSearch:
           RequestMethod:
           - GET
@@ -1538,7 +1489,6 @@
           RequestMethod:
           - DELETE
           Route: /links/:LinkID
-=======
         V1::MailAccount::MailAccountSearch:
           RequestMethod:
           - GET
@@ -1559,7 +1509,6 @@
           RequestMethod:
           - DELETE
           Route: /mailaccounts/:MailAccountID
->>>>>>> b2f7bc13
 
     Type: HTTP::REST
 RemoteSystem: ''
