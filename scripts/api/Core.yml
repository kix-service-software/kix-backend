---
Debugger:
  DebugThreshold: debug
  TestMode: 0
Description: KIX Core API
FrameworkVersion: __VERSION__
Provider:
  Operation:
    V1::Session::SessionSearch:
        Description: ''
        MappingInbound:
            Type: Simple
        MappingOutbound:
            Type: Simple
        Type: V1::Session::SessionSearch
    V1::Session::SessionCreate:
        Description: ''
        MappingInbound:
            Type: Simple
        MappingOutbound:
            Type: Simple
        Type: V1::Session::SessionCreate
        NoAuthorizationNeeded: 1
    V1::Session::SessionGet:
        Description: ''
        MappingInbound:
            Type: Simple
        MappingOutbound:
            Type: Simple
        Type: V1::Session::SessionGet
    V1::Session::SessionDelete:
        Description: ''
        MappingInbound:
            Type: Simple
        MappingOutbound:
            Type: Simple
        Type: V1::Session::SessionDelete
    V1::Own::SessionGet:
        Description: ''
        MappingInbound:
            Type: Simple
        MappingOutbound:
            Type: Simple
        Type: V1::Own::SessionGet
    V1::User::UserSearch:
        Description: ''
        MappingInbound:
            Type: Simple
        MappingOutbound:
            Type: Simple
        Type: V1::User::UserSearch
    V1::User::UserCreate:
        Description: ''
        MappingInbound:
            Type: Simple
        MappingOutbound:
            Type: Simple
        Type: V1::User::UserCreate
    V1::User::UserGet:
        Description: ''
        MappingInbound:
            Type: Simple
        MappingOutbound:
            Type: Simple
        Type: V1::User::UserGet
    V1::User::UserUpdate:
        Description: ''
        MappingInbound:
            Type: Simple
        MappingOutbound:
            Type: Simple
        Type: V1::User::UserUpdate
    V1::Own::UserGet:
        Description: ''
        MappingInbound:
            Type: Simple
        MappingOutbound:
            Type: Simple
        Type: V1::Own::UserGet
    V1::TicketType::TicketTypeSearch:
        Description: ''
        MappingInbound:
            Type: Simple
        MappingOutbound:
            Type: Simple
        Type: V1::TicketType::TicketTypeSearch
    V1::TicketType::TicketTypeCreate:
        Description: ''
        MappingInbound:
            Type: Simple
        MappingOutbound:
            Type: Simple
        Type: V1::TicketType::TicketTypeCreate
    V1::TicketType::TicketTypeGet:
        Description: ''
        MappingInbound:
            Type: Simple
        MappingOutbound:
            Type: Simple
        Type: V1::TicketType::TicketTypeGet
    V1::TicketType::TicketTypeUpdate:
        Description: ''
        MappingInbound:
            Type: Simple
        MappingOutbound:
            Type: Simple
        Type: V1::TicketType::TicketTypeUpdate
    V1::TicketType::TicketTypeDelete:
        Description: ''
        MappingInbound:
            Type: Simple
        MappingOutbound:
            Type: Simple
        Type: V1::TicketType::TicketTypeDelete
    V1::Ticket::TicketSearch:
        Description: ''
        MappingInbound:
            Type: Simple
        MappingOutbound:
            Type: Simple
        Type: V1::Ticket::TicketSearch
    V1::Ticket::TicketCreate:
        Description: ''
        MappingInbound:
            Type: Simple
        MappingOutbound:
            Type: Simple
        Type: V1::Ticket::TicketCreate
    V1::Ticket::TicketGet:
        Description: ''
        MappingInbound:
            Type: Simple
        MappingOutbound:
            Type: Simple
        Type: V1::Ticket::TicketGet
    V1::Ticket::TicketUpdate:
        Description: ''
        MappingInbound:
            Type: Simple
        MappingOutbound:
            Type: Simple
        Type: V1::Ticket::TicketUpdate
    V1::Ticket::TicketDelete:
        Description: ''
        MappingInbound:
            Type: Simple
        MappingOutbound:
            Type: Simple
        Type: V1::Ticket::TicketDelete
    V1::Ticket::ArticleSearch:
        Description: ''
        MappingInbound:
            Type: Simple
        MappingOutbound:
            Type: Simple
        Type: V1::Ticket::ArticleSearch
    V1::Ticket::ArticleCreate:
        Description: ''
        MappingInbound:
            Type: Simple
        MappingOutbound:
            Type: Simple
        Type: V1::Ticket::ArticleCreate
    V1::Ticket::ArticleGet:
        Description: ''
        MappingInbound:
            Type: Simple
        MappingOutbound:
            Type: Simple
        Type: V1::Ticket::ArticleGet
    V1::Ticket::ArticleUpdate:
        Description: ''
        MappingInbound:
            Type: Simple
        MappingOutbound:
            Type: Simple
        Type: V1::Ticket::ArticleUpdate
    V1::Ticket::ArticleDelete:
        Description: ''
        MappingInbound:
            Type: Simple
        MappingOutbound:
            Type: Simple
        Type: V1::Ticket::ArticleDelete
    V1::Ticket::ArticleAttachmentSearch:
        Description: ''
        MappingInbound:
            Type: Simple
        MappingOutbound:
            Type: Simple
        Type: V1::Ticket::ArticleAttachmentSearch
    V1::Ticket::ArticleAttachmentCreate:
        Description: ''
        MappingInbound:
            Type: Simple
        MappingOutbound:
            Type: Simple
        Type: V1::Ticket::ArticleAttachmentCreate
    V1::Ticket::ArticleAttachmentGet:
        Description: ''
        MappingInbound:
            Type: Simple
        MappingOutbound:
            Type: Simple
        Type: V1::Ticket::ArticleAttachmentGet
    V1::Ticket::ArticleAttachmentUpdate:
        Description: ''
        MappingInbound:
            Type: Simple
        MappingOutbound:
            Type: Simple
        Type: V1::Ticket::ArticleAttachmentUpdate
    V1::Ticket::ArticleAttachmentDelete:
        Description: ''
        MappingInbound:
            Type: Simple
        MappingOutbound:
            Type: Simple
        Type: V1::Ticket::ArticleAttachmentDelete
    V1::Ticket::HistorySearch:
        Description: ''
        MappingInbound:
            Type: Simple
        MappingOutbound:
            Type: Simple
        Type: V1::Ticket::HistorySearch
    V1::Ticket::HistoryGet:
        Description: ''
        MappingInbound:
            Type: Simple
        MappingOutbound:
            Type: Simple
        Type: V1::Ticket::HistoryGet
    V1::TicketState::TicketStateSearch:
        Description: ''
        MappingInbound:
            Type: Simple
        MappingOutbound:
            Type: Simple
        Type: V1::TicketState::TicketStateSearch
    V1::TicketState::TicketStateCreate:
        Description: ''
        MappingInbound:
            Type: Simple
        MappingOutbound:
            Type: Simple
        Type: V1::TicketState::TicketStateCreate
    V1::TicketState::TicketStateGet:
        Description: ''
        MappingInbound:
            Type: Simple
        MappingOutbound:
            Type: Simple
        Type: V1::TicketState::TicketStateGet
    V1::TicketState::TicketStateUpdate:
        Description: ''
        MappingInbound:
            Type: Simple
        MappingOutbound:
            Type: Simple
        Type: V1::TicketState::TicketStateUpdate
    V1::TicketState::TicketStateDelete:
        Description: ''
        MappingInbound:
            Type: Simple
        MappingOutbound:
            Type: Simple
        Type: V1::TicketState::TicketStateDelete
    V1::Priority::PrioritySearch:
        Description: ''
        MappingInbound:
            Type: Simple
        MappingOutbound:
            Type: Simple
        Type: V1::Priority::PrioritySearch
    V1::Priority::PriorityCreate:
        Description: ''
        MappingInbound:
            Type: Simple
        MappingOutbound:
            Type: Simple
        Type: V1::Priority::PriorityCreate
    V1::Priority::PriorityGet:
        Description: ''
        MappingInbound:
            Type: Simple
        MappingOutbound:
            Type: Simple
        Type: V1::Priority::PriorityGet
    V1::Priority::PriorityUpdate:
        Description: ''
        MappingInbound:
            Type: Simple
        MappingOutbound:
            Type: Simple
        Type: V1::Priority::PriorityUpdate
    V1::Priority::PriorityDelete:
        Description: ''
        MappingInbound:
            Type: Simple
        MappingOutbound:
            Type: Simple
        Type: V1::Priority::PriorityDelete
    V1::StateType::StateTypeSearch:
        Description: ''
        MappingInbound:
            Type: Simple
        MappingOutbound:
            Type: Simple
        Type: V1::StateType::StateTypeSearch
    V1::StateType::StateTypeGet:
        Description: ''
        MappingInbound:
            Type: Simple
        MappingOutbound:
            Type: Simple
        Type: V1::StateType::StateTypeGet
    V1::Valid::ValidSearch:
        Description: ''
        MappingInbound:
            Type: Simple
        MappingOutbound:
            Type: Simple
        Type: V1::Valid::ValidSearch
    V1::Valid::ValidGet:
        Description: ''
        MappingInbound:
            Type: Simple
        MappingOutbound:
            Type: Simple
        Type: V1::Valid::ValidGet
    V1::ArticleType::ArticleTypeSearch:
        Description: ''
        MappingInbound:
            Type: Simple
        MappingOutbound:
            Type: Simple
        Type: V1::ArticleType::ArticleTypeSearch
    V1::ArticleType::ArticleTypeGet:
        Description: ''
        MappingInbound:
            Type: Simple
        MappingOutbound:
            Type: Simple
        Type: V1::ArticleType::ArticleTypeGet
    V1::Group::GroupSearch:
        Description: ''
        MappingInbound:
            Type: Simple
        MappingOutbound:
            Type: Simple
        Type: V1::Group::GroupSearch
    V1::Group::GroupCreate:
        Description: ''
        MappingInbound:
            Type: Simple
        MappingOutbound:
            Type: Simple
        Type: V1::Group::GroupCreate
    V1::Group::GroupGet:
        Description: ''
        MappingInbound:
            Type: Simple
        MappingOutbound:
            Type: Simple
        Type: V1::Group::GroupGet
    V1::Group::GroupUpdate:
        Description: ''
        MappingInbound:
            Type: Simple
        MappingOutbound:
            Type: Simple
        Type: V1::Group::GroupUpdate
    V1::Group::GroupDelete:
        Description: ''
        MappingInbound:
            Type: Simple
        MappingOutbound:
            Type: Simple
        Type: V1::Group::GroupDelete
    V1::AddressBook::AddressBookSearch:
        Description: ''
        MappingInbound:
            Type: Simple
        MappingOutbound:
            Type: Simple
        Type: V1::AddressBook::AddressBookSearch
    V1::AddressBook::AddressBookCreate:
        Description: ''
        MappingInbound:
            Type: Simple
        MappingOutbound:
            Type: Simple
        Type: V1::AddressBook::AddressBookCreate
    V1::AddressBook::AddressBookGet:
        Description: ''
        MappingInbound:
            Type: Simple
        MappingOutbound:
            Type: Simple
        Type: V1::AddressBook::AddressBookGet
    V1::AddressBook::AddressBookUpdate:
        Description: ''
        MappingInbound:
            Type: Simple
        MappingOutbound:
            Type: Simple
        Type: V1::AddressBook::AddressBookUpdate
    V1::AddressBook::AddressBookDelete:
        Description: ''
        MappingInbound:
            Type: Simple
        MappingOutbound:
            Type: Simple
        Type: V1::AddressBook::AddressBookDelete
    V1::Role::RoleSearch:
        Description: ''
        MappingInbound:
            Type: Simple
        MappingOutbound:
            Type: Simple
        Type: V1::Role::RoleSearch
    V1::Role::RoleCreate:
        Description: ''
        MappingInbound:
            Type: Simple
        MappingOutbound:
            Type: Simple
        Type: V1::Role::RoleCreate
    V1::Role::RoleGet:
        Description: ''
        MappingInbound:
            Type: Simple
        MappingOutbound:
            Type: Simple
        Type: V1::Role::RoleGet
    V1::Role::RoleUpdate:
        Description: ''
        MappingInbound:
            Type: Simple
        MappingOutbound:
            Type: Simple
        Type: V1::Role::RoleUpdate
    V1::Role::RoleDelete:
        Description: ''
        MappingInbound:
            Type: Simple
        MappingOutbound:
            Type: Simple
        Type: V1::Role::RoleDelete
    V1::Lock::LockSearch:
        Description: ''
        MappingInbound:
            Type: Simple
        MappingOutbound:
            Type: Simple
        Type: V1::Lock::LockSearch
    V1::Lock::LockGet:
        Description: ''
        MappingInbound:
            Type: Simple
        MappingOutbound:
            Type: Simple
        Type: V1::Lock::LockGet
    V1::Queue::QueueSearch:
        Description: ''
        MappingInbound:
            Type: Simple
        MappingOutbound:
            Type: Simple
        Type: V1::Queue::QueueSearch
    V1::Queue::QueueCreate:
        Description: ''
        MappingInbound:
            Type: Simple
        MappingOutbound:
            Type: Simple
        Type: V1::Queue::QueueCreate
    V1::Queue::QueueGet:
        Description: ''
        MappingInbound:
            Type: Simple
        MappingOutbound:
            Type: Simple
        Type: V1::Queue::QueueGet
    V1::Queue::QueueUpdate:
        Description: ''
        MappingInbound:
            Type: Simple
        MappingOutbound:
            Type: Simple
        Type: V1::Queue::QueueUpdate
    V1::Queue::QueueDelete:
        Description: ''
        MappingInbound:
            Type: Simple
        MappingOutbound:
            Type: Simple
        Type: V1::Queue::QueueDelete
    V1::Service::ServiceSearch:
        Description: ''
        MappingInbound:
            Type: Simple
        MappingOutbound:
            Type: Simple
        Type: V1::Service::ServiceSearch
    V1::Service::ServiceCreate:
        Description: ''
        MappingInbound:
            Type: Simple
        MappingOutbound:
            Type: Simple
        Type: V1::Service::ServiceCreate
    V1::Service::ServiceGet:
        Description: ''
        MappingInbound:
            Type: Simple
        MappingOutbound:
            Type: Simple
        Type: V1::Service::ServiceGet
    V1::Service::ServiceUpdate:
        Description: ''
        MappingInbound:
            Type: Simple
        MappingOutbound:
            Type: Simple
        Type: V1::Service::ServiceUpdate
    V1::Service::ServiceDelete:
        Description: ''
        MappingInbound:
            Type: Simple
        MappingOutbound:
            Type: Simple
        Type: V1::Service::ServiceDelete
    V1::SLA::SLASearch:
        Description: ''
        MappingInbound:
            Type: Simple
        MappingOutbound:
            Type: Simple
        Type: V1::SLA::SLASearch
    V1::SLA::SLACreate:
        Description: ''
        MappingInbound:
            Type: Simple
        MappingOutbound:
            Type: Simple
        Type: V1::SLA::SLACreate
    V1::SLA::SLAGet:
        Description: ''
        MappingInbound:
            Type: Simple
        MappingOutbound:
            Type: Simple
        Type: V1::SLA::SLAGet
    V1::SLA::SLAUpdate:
        Description: ''
        MappingInbound:
            Type: Simple
        MappingOutbound:
            Type: Simple
        Type: V1::SLA::SLAUpdate
    V1::SLA::SLADelete:
        Description: ''
        MappingInbound:
            Type: Simple
        MappingOutbound:
            Type: Simple
        Type: V1::SLA::SLADelete
    V1::DynamicField::DynamicFieldTypeSearch:
        Description: ''
        MappingInbound:
            Type: Simple
        MappingOutbound:
            Type: Simple
        Type: V1::DynamicField::DynamicFieldTypeSearch
    V1::DynamicField::DynamicFieldObjectTypeSearch:
        Description: ''
        MappingInbound:
            Type: Simple
        MappingOutbound:
            Type: Simple
        Type: V1::DynamicField::DynamicFieldObjectTypeSearch
    V1::DynamicField::DynamicFieldSearch:
        Description: ''
        MappingInbound:
            Type: Simple
        MappingOutbound:
            Type: Simple
        Type: V1::DynamicField::DynamicFieldSearch
    V1::DynamicField::DynamicFieldCreate:
        Description: ''
        MappingInbound:
            Type: Simple
        MappingOutbound:
            Type: Simple
        Type: V1::DynamicField::DynamicFieldCreate
    V1::DynamicField::DynamicFieldGet:
        Description: ''
        MappingInbound:
            Type: Simple
        MappingOutbound:
            Type: Simple
        Type: V1::DynamicField::DynamicFieldGet
    V1::DynamicField::DynamicFieldUpdate:
        Description: ''
        MappingInbound:
            Type: Simple
        MappingOutbound:
            Type: Simple
        Type: V1::DynamicField::DynamicFieldUpdate
    V1::DynamicField::DynamicFieldDelete:
        Description: ''
        MappingInbound:
            Type: Simple
        MappingOutbound:
            Type: Simple
        Type: V1::DynamicField::DynamicFieldDelete
    V1::DynamicField::DynamicFieldConfigGet:
        Description: ''
        MappingInbound:
            Type: Simple
        MappingOutbound:
            Type: Simple
        Type: V1::DynamicField::DynamicFieldConfigGet
    V1::DynamicField::DynamicFieldConfigUpdate:
        Description: ''
        MappingInbound:
            Type: Simple
        MappingOutbound:
            Type: Simple
        Type: V1::DynamicField::DynamicFieldConfigUpdate
    V1::SystemAddress::SystemAddressSearch:
        Description: ''
        MappingInbound:
            Type: Simple
        MappingOutbound:
            Type: Simple
        Type: V1::SystemAddress::SystemAddressSearch
    V1::SystemAddress::SystemAddressCreate:
        Description: ''
        MappingInbound:
            Type: Simple
        MappingOutbound:
            Type: Simple
        Type: V1::SystemAddress::SystemAddressCreate
    V1::SystemAddress::SystemAddressGet:
        Description: ''
        MappingInbound:
            Type: Simple
        MappingOutbound:
            Type: Simple
        Type: V1::SystemAddress::SystemAddressGet
    V1::SystemAddress::SystemAddressUpdate:
        Description: ''
        MappingInbound:
            Type: Simple
        MappingOutbound:
            Type: Simple
        Type: V1::SystemAddress::SystemAddressUpdate
    V1::SystemAddress::SystemAddressDelete:
        Description: ''
        MappingInbound:
            Type: Simple
        MappingOutbound:
            Type: Simple
        Type: V1::SystemAddress::SystemAddressDelete
<<<<<<< HEAD
    V1::SysConfig::SysConfigItemDefinitionSearch:
=======
    SysConfigItemDefinitionSearch:
>>>>>>> 6ecf7c56
        Description: ''
        MappingInbound:
            Type: Simple
        MappingOutbound:
            Type: Simple
        Type: V1::SysConfig::SysConfigItemDefinitionSearch
<<<<<<< HEAD
    V1::SysConfig::SysConfigItemDefinitionGet:
=======
    SysConfigItemDefinitionGet:
>>>>>>> 6ecf7c56
        Description: ''
        MappingInbound:
            Type: Simple
        MappingOutbound:
            Type: Simple
        Type: V1::SysConfig::SysConfigItemDefinitionGet
<<<<<<< HEAD
    V1::SysConfig::SysConfigItemSearch:
=======
    SysConfigItemSearch:
>>>>>>> 6ecf7c56
        Description: ''
        MappingInbound:
            Type: Simple
        MappingOutbound:
            Type: Simple
        Type: V1::SysConfig::SysConfigItemSearch
<<<<<<< HEAD
    V1::SysConfig::SysConfigItemGet:
=======
    SysConfigItemGet:
>>>>>>> 6ecf7c56
        Description: ''
        MappingInbound:
            Type: Simple
        MappingOutbound:
            Type: Simple
        Type: V1::SysConfig::SysConfigItemGet
<<<<<<< HEAD
    V1::SysConfig::SysConfigItemUpdate:
=======
    SysConfigItemUpdate:
>>>>>>> 6ecf7c56
        Description: ''
        MappingInbound:
            Type: Simple
        MappingOutbound:
            Type: Simple
        Type: V1::SysConfig::SysConfigItemUpdate
    V1::GeneralCatalog::GeneralCatalogClassSearch:
        Description: ''
        MappingInbound:
            Type: Simple
        MappingOutbound:
            Type: Simple
        Type: V1::GeneralCatalog::GeneralCatalogClassSearch
    V1::GeneralCatalog::GeneralCatalogClassUpdate:
        Description: ''
        MappingInbound:
            Type: Simple
        MappingOutbound:
            Type: Simple
        Type: V1::GeneralCatalog::GeneralCatalogClassUpdate
    V1::GeneralCatalog::GeneralCatalogItemSearch:
        Description: ''
        MappingInbound:
            Type: Simple
        MappingOutbound:
            Type: Simple
        Type: V1::GeneralCatalog::GeneralCatalogItemSearch
    V1::GeneralCatalog::GeneralCatalogItemCreate:
        Description: ''
        MappingInbound:
            Type: Simple
        MappingOutbound:
            Type: Simple
        Type: V1::GeneralCatalog::GeneralCatalogItemCreate
    V1::GeneralCatalog::GeneralCatalogItemGet:
        Description: ''
        MappingInbound:
            Type: Simple
        MappingOutbound:
            Type: Simple
        Type: V1::GeneralCatalog::GeneralCatalogItemGet
    V1::GeneralCatalog::GeneralCatalogItemUpdate:
        Description: ''
        MappingInbound:
            Type: Simple
        MappingOutbound:
            Type: Simple
        Type: V1::GeneralCatalog::GeneralCatalogItemUpdate
    V1::GeneralCatalog::GeneralCatalogItemDelete:
        Description: ''
        MappingInbound:
            Type: Simple
        MappingOutbound:
            Type: Simple
        Type: V1::GeneralCatalog::GeneralCatalogItemDelete
    V1::Contact::ContactSourceSearch:
        Description: ''
        MappingInbound:
            Type: Simple
        MappingOutbound:
            Type: Simple
        Type: V1::Contact::ContactSourceSearch
    V1::Contact::ContactSearch:
        Description: ''
        MappingInbound:
            Type: Simple
        MappingOutbound:
            Type: Simple
        Type: V1::Contact::ContactSearch
    V1::Contact::ContactCreate:
        Description: ''
        MappingInbound:
            Type: Simple
        MappingOutbound:
            Type: Simple
        Type: V1::Contact::ContactCreate
    V1::Contact::ContactGet:
        Description: ''
        MappingInbound:
            Type: Simple
        MappingOutbound:
            Type: Simple
        Type: V1::Contact::ContactGet
    V1::Contact::ContactUpdate:
        Description: ''
        MappingInbound:
            Type: Simple
        MappingOutbound:
            Type: Simple
        Type: V1::Contact::ContactUpdate
    V1::Customer::CustomerSourceSearch:
        Description: ''
        MappingInbound:
            Type: Simple
        MappingOutbound:
            Type: Simple
        Type: V1::Customer::CustomerSourceSearch
    V1::Customer::CustomerSearch:
        Description: ''
        MappingInbound:
            Type: Simple
        MappingOutbound:
            Type: Simple
        Type: V1::Customer::CustomerSearch
    V1::Customer::CustomerCreate:
        Description: ''
        MappingInbound:
            Type: Simple
        MappingOutbound:
            Type: Simple
        Type: V1::Customer::CustomerCreate
    V1::Customer::CustomerGet:
        Description: ''
        MappingInbound:
            Type: Simple
        MappingOutbound:
            Type: Simple
        Type: V1::Customer::CustomerGet
    V1::Customer::CustomerUpdate:
        Description: ''
        MappingInbound:
            Type: Simple
        MappingOutbound:
            Type: Simple
        Type: V1::Customer::CustomerUpdate
<<<<<<< HEAD
    V1::Salutation::SalutationSearch:
=======
    SalutationSearch:
>>>>>>> 6ecf7c56
        Description: ''
        MappingInbound:
            Type: Simple
        MappingOutbound:
            Type: Simple
        Type: V1::Salutation::SalutationSearch
<<<<<<< HEAD
    V1::Salutation::SalutationCreate:
=======
    SalutationCreate:
>>>>>>> 6ecf7c56
        Description: ''
        MappingInbound:
            Type: Simple
        MappingOutbound:
            Type: Simple
        Type: V1::Salutation::SalutationCreate
<<<<<<< HEAD
    V1::Salutation::SalutationGet:
=======
    SalutationGet:
>>>>>>> 6ecf7c56
        Description: ''
        MappingInbound:
            Type: Simple
        MappingOutbound:
            Type: Simple
        Type: V1::Salutation::SalutationGet
<<<<<<< HEAD
    V1::Salutation::SalutationUpdate:
=======
    SalutationUpdate:
>>>>>>> 6ecf7c56
        Description: ''
        MappingInbound:
            Type: Simple
        MappingOutbound:
            Type: Simple
        Type: V1::Salutation::SalutationUpdate
<<<<<<< HEAD
    V1::Salutation::SalutationDelete:
=======
    SalutationDelete:
>>>>>>> 6ecf7c56
        Description: ''
        MappingInbound:
            Type: Simple
        MappingOutbound:
            Type: Simple
        Type: V1::Salutation::SalutationDelete
<<<<<<< HEAD
    V1::Signature::SignatureSearch:
=======
    LinkTypeSearch:
>>>>>>> 6ecf7c56
        Description: ''
        MappingInbound:
            Type: Simple
        MappingOutbound:
            Type: Simple
<<<<<<< HEAD
        Type: V1::Signature::SignatureSearch
    V1::Signature::SignatureCreate:
=======
        Type: V1::Link::LinkTypeSearch
    LinkSearch:
>>>>>>> 6ecf7c56
        Description: ''
        MappingInbound:
            Type: Simple
        MappingOutbound:
            Type: Simple
<<<<<<< HEAD
        Type: V1::Signature::SignatureCreate
    V1::Signature::SignatureGet:
=======
        Type: V1::Link::LinkSearch
    LinkCreate:
>>>>>>> 6ecf7c56
        Description: ''
        MappingInbound:
            Type: Simple
        MappingOutbound:
            Type: Simple
<<<<<<< HEAD
        Type: V1::Signature::SignatureGet
    V1::Signature::SignatureUpdate:
=======
        Type: V1::Link::LinkCreate
    LinkGet:
>>>>>>> 6ecf7c56
        Description: ''
        MappingInbound:
            Type: Simple
        MappingOutbound:
            Type: Simple
<<<<<<< HEAD
        Type: V1::Signature::SignatureUpdate
    V1::Signature::SignatureDelete:
=======
        Type: V1::Link::LinkGet
    LinkDelete:
>>>>>>> 6ecf7c56
        Description: ''
        MappingInbound:
            Type: Simple
        MappingOutbound:
            Type: Simple
<<<<<<< HEAD
        Type: V1::Signature::SignatureDelete
=======
        Type: V1::Link::LinkDelete
>>>>>>> 6ecf7c56

  Transport:
    Config:
      KeepAlive: ''
      MaxLength: '10485760'
      RouteOperationMapping:
        V1::Session::SessionSearch:
          RequestMethod:
          - GET
          Route: /sessions
        V1::Session::SessionCreate:
          RequestMethod:
          - POST
          Route: /sessions
        V1::Session::SessionGet:
          RequestMethod:
          - GET
          Route: /sessions/:Token
        V1::Session::SessionDelete:
          RequestMethod:
          - DELETE
          Route: /sessions/:Token
        V1::Own::SessionGet:
          RequestMethod:
          - GET
          Route: /session
        V1::User::UserSearch:
          RequestMethod:
          - GET
          Route: /users
        V1::User::UserCreate:
          RequestMethod:
          - POST
          Route: /users
        V1::User::UserGet:
          RequestMethod:
          - GET
          Route: /users/:UserID
        V1::User::UserUpdate:
          RequestMethod:
          - PATCH
          Route: /users/:UserID
        V1::Own::UserGet:
          RequestMethod:
          - GET
          Route: /user
        V1::TicketType::TicketTypeSearch:
          RequestMethod:
          - GET
          Route: /tickettypes
        V1::TicketType::TicketTypeCreate:
          RequestMethod:
          - POST
          Route: /tickettypes
        V1::TicketType::TicketTypeGet:
          RequestMethod:
          - GET
          Route: /tickettypes/:TypeID
        V1::TicketType::TicketTypeUpdate:
          RequestMethod:
          - PATCH
          Route: /tickettypes/:TypeID
        V1::TicketType::TicketTypeDelete:
          RequestMethod:
          - DELETE
          Route: /tickettypes/:TypeID
        V1::Ticket::TicketSearch:
          RequestMethod:
          - GET
          Route: /tickets
        V1::Ticket::TicketCreate:
          RequestMethod:
          - POST
          Route: /tickets
        V1::Ticket::TicketGet:
          RequestMethod:
          - GET
          Route: /tickets/:TicketID
        V1::Ticket::TicketUpdate:
          RequestMethod:
          - PATCH
          Route: /tickets/:TicketID
        V1::Ticket::TicketDelete:
          RequestMethod:
          - DELETE
          Route: /tickets/:TicketID
        V1::Ticket::ArticleSearch:
          RequestMethod:
          - GET
          Route: /tickets/:TicketID/articles
        V1::Ticket::ArticleCreate:
          RequestMethod:
          - POST
          Route: /tickets/:TicketID/articles
        V1::Ticket::ArticleGet:
          RequestMethod:
          - GET
          Route: /tickets/:TicketID/articles/:ArticleID
        V1::Ticket::ArticleUpdate:
          RequestMethod:
          - PATCH
          Route: /tickets/:TicketID/articles/:ArticleID
        V1::Ticket::ArticleDelete:
          RequestMethod:
          - DELETE
          Route: /tickets/:TicketID/articles/:ArticleID
        V1::Ticket::ArticleAttachmentSearch:
          RequestMethod:
          - GET
          Route: /tickets/:TicketID/articles/:ArticleID/attachments
        V1::Ticket::ArticleAttachmentCreate:
          RequestMethod:
          - POST
          Route: /tickets/:TicketID/articles/:ArticleID/attachments
        V1::Ticket::ArticleAttachmentGet:
          RequestMethod:
          - GET
          Route: /tickets/:TicketID/articles/:ArticleID/attachments/:AttachmentID
        V1::Ticket::ArticleAttachmentUpdate:
          RequestMethod:
          - PATCH
          Route: /tickets/:TicketID/articles/:ArticleID/attachments/:AttachmentID
        V1::Ticket::ArticleAttachmentDelete:
          RequestMethod:
          - DELETE
          Route: /tickets/:TicketID/articles/:ArticleID/attachments/:AttachmentID
        V1::Ticket::HistorySearch:
          RequestMethod:
          - GET
          Route: /tickets/:TicketID/history
        V1::Ticket::HistoryGet:
          RequestMethod:
          - GET
          Route: /tickets/:TicketID/history/:HistoryID
        V1::TicketState::TicketStateSearch:
          RequestMethod:
          - GET
          Route: /ticketstates
        V1::TicketState::TicketStateCreate:
          RequestMethod:
          - POST
          Route: /ticketstates
        V1::TicketState::TicketStateGet:
          RequestMethod:
          - GET
          Route: /ticketstates/:StateID
        V1::TicketState::TicketStateUpdate:
          RequestMethod:
          - PATCH
          Route: /ticketstates/:StateID
        V1::TicketState::TicketStateDelete:
          RequestMethod:
          - DELETE
          Route: /ticketstates/:StateID
        V1::Priority::PrioritySearch:
          RequestMethod:
          - GET
          Route: /priorities
        V1::Priority::PriorityCreate:
          RequestMethod:
          - POST
          Route: /priorities
        V1::Priority::PriorityGet:
          RequestMethod:
          - GET
          Route: /priorities/:PriorityID
        V1::Priority::PriorityUpdate:
          RequestMethod:
          - PATCH
          Route: /priorities/:PriorityID
        V1::Priority::PriorityDelete:
          RequestMethod:
          - DELETE
          Route: /priorities/:PriorityID
        V1::StateType::StateTypeSearch:
          RequestMethod:
          - GET
          Route: /statetypes
        V1::StateType::StateTypeGet:
          RequestMethod:
          - GET
          Route: /statetypes/:StateTypeID
        V1::Valid::ValidSearch:
          RequestMethod:
          - GET
          Route: /valid
        V1::Valid::ValidGet:
          RequestMethod:
          - GET
          Route: /valid/:ValidID
        V1::ArticleType::ArticleTypeSearch:
          RequestMethod:
          - GET
          Route: /articletypes
        V1::ArticleType::ArticleTypeGet:
          RequestMethod:
          - GET
          Route: /articletypes/:ArticleTypeID
        V1::Group::GroupSearch:
          RequestMethod:
          - GET
          Route: /groups
        V1::Group::GroupCreate:
          RequestMethod:
          - POST
          Route: /groups
        V1::Group::GroupGet:
          RequestMethod:
          - GET
          Route: /groups/:GroupID
        V1::Group::GroupUpdate:
          RequestMethod:
          - PATCH
          Route: /groups/:GroupID
        V1::Group::GroupDelete:
          RequestMethod:
          - DELETE
          Route: /groups/:GroupID
        V1::AddressBook::AddressBookSearch:
          RequestMethod:
          - GET
          Route: /addressbook
        V1::AddressBook::AddressBookCreate:
          RequestMethod:
          - POST
          Route: /addressbook
        V1::AddressBook::AddressBookGet:
          RequestMethod:
          - GET
          Route: /addressbook/:AddressID
        V1::AddressBook::AddressBookUpdate:
          RequestMethod:
          - PATCH
          Route: /addressbook/:AddressID
        V1::AddressBook::AddressBookDelete:
          RequestMethod:
          - DELETE
          Route: /addressbook/:AddressID
        V1::Role::RoleSearch:
          RequestMethod:
          - GET
          Route: /roles
        V1::Role::RoleCreate:
          RequestMethod:
          - POST
          Route: /roles
        V1::Role::RoleGet:
          RequestMethod:
          - GET
          Route: /roles/:RoleID
        V1::Role::RoleUpdate:
          RequestMethod:
          - PATCH
          Route: /roles/:RoleID
        V1::Role::RoleDelete:
          RequestMethod:
          - DELETE
          Route: /roles/:RoleID
        V1::Lock::LockSearch:
          RequestMethod:
          - GET
          Route: /ticketlocks
        V1::Lock::LockGet:
          RequestMethod:
          - GET
          Route: /ticketlocks/:LockID
        V1::Queue::QueueSearch:
          RequestMethod:
          - GET
          Route: /queues
        V1::Queue::QueueCreate:
          RequestMethod:
          - POST
          Route: /queues
        V1::Queue::QueueGet:
          RequestMethod:
          - GET
          Route: /queues/:QueueID
        V1::Queue::QueueUpdate:
          RequestMethod:
          - PATCH
          Route: /queues/:QueueID
        V1::Queue::QueueDelete:
          RequestMethod:
          - DELETE
          Route: /queues/:QueueID
        V1::Service::ServiceSearch:
          RequestMethod:
          - GET
          Route: /services
        V1::Service::ServiceCreate:
          RequestMethod:
          - POST
          Route: /services
        V1::Service::ServiceGet:
          RequestMethod:
          - GET
          Route: /services/:ServiceID
        V1::Service::ServiceUpdate:
          RequestMethod:
          - PATCH
          Route: /services/:ServiceID
        V1::Service::ServiceDelete:
          RequestMethod:
          - DELETE
          Route: /services/:ServiceID
        V1::SLA::SLASearch:
          RequestMethod:
          - GET
          Route: /slas
        V1::SLA::SLACreate:
          RequestMethod:
          - POST
          Route: /slas
        V1::SLA::SLAGet:
          RequestMethod:
          - GET
          Route: /slas/:SLAID
        V1::SLA::SLAUpdate:
          RequestMethod:
          - PATCH
          Route: /slas/:SLAID
        V1::SLA::SLADelete:
          RequestMethod:
          - DELETE
          Route: /slas/:SLAID
        V1::DynamicField::DynamicFieldTypeSearch:
          RequestMethod:
          - GET
          Route: /dynamicfieldtypes
        V1::DynamicField::DynamicFieldObjectTypeSearch:
          RequestMethod:
          - GET
          Route: /dynamicfieldobjecttypes
        V1::DynamicField::DynamicFieldSearch:
          RequestMethod:
          - GET
          Route: /dynamicfields
        V1::DynamicField::DynamicFieldCreate:
          RequestMethod:
          - POST
          Route: /dynamicfields
        V1::DynamicField::DynamicFieldGet:
          RequestMethod:
          - GET
          Route: /dynamicfields/:DynamicFieldID
        V1::DynamicField::DynamicFieldUpdate:
          RequestMethod:
          - PATCH
          Route: /dynamicfields/:DynamicFieldID
        V1::DynamicField::DynamicFieldDelete:
          RequestMethod:
          - DELETE
          Route: /dynamicfields/:DynamicFieldID
        V1::DynamicField::DynamicFieldConfigGet:
          RequestMethod:
          - GET
          Route: /dynamicfields/:DynamicFieldID/config
        V1::DynamicField::DynamicFieldConfigUpdate:
          RequestMethod:
          - PATCH
          Route: /dynamicfields/:DynamicFieldID/config
        V1::SystemAddress::SystemAddressSearch:
          RequestMethod:
          - GET
          Route: /systemaddresses
        V1::SystemAddress::SystemAddressCreate:
          RequestMethod:
          - POST
          Route: /systemaddresses
        V1::SystemAddress::SystemAddressGet:
          RequestMethod:
          - GET
          Route: /systemaddresses/:SystemAddressID
        V1::SystemAddress::SystemAddressUpdate:
          RequestMethod:
          - PATCH
          Route: /systemaddresses/:SystemAddressID
        V1::SystemAddress::SystemAddressDelete:
          RequestMethod:
          - DELETE
          Route: /systemaddresses/:SystemAddressID
<<<<<<< HEAD
        V1::SysConfig::SysConfigItemDefinitionSearch:
          RequestMethod:
          - GET
          Route: /sysconfig/definitions
        V1::SysConfig::SysConfigItemDefinitionGet:
          RequestMethod:
          - GET
          Route: /sysconfig/definitions/:SysConfigItemDefinitionID
        V1::SysConfig::SysConfigItemSearch:
          RequestMethod:
          - GET
          Route: /sysconfig
        V1::SysConfig::SysConfigItemGet:
          RequestMethod:
          - GET
          Route: /sysconfig/:SysConfigItemID
        V1::SysConfig::SysConfigItemUpdate:
=======
        SysConfigItemDefinitionSearch:
          RequestMethod:
          - GET
          Route: /sysconfig/definitions
        SysConfigItemDefinitionGet:
          RequestMethod:
          - GET
          Route: /sysconfig/definitions/:SysConfigItemDefinitionID
        SysConfigItemSearch:
          RequestMethod:
          - GET
          Route: /sysconfig
        SysConfigItemGet:
          RequestMethod:
          - GET
          Route: /sysconfig/:SysConfigItemID
        SysConfigItemUpdate:
>>>>>>> 6ecf7c56
          RequestMethod:
          - PATCH
          Route: /sysconfig/:SysConfigItemID
        V1::GeneralCatalog::GeneralCatalogClassSearch:
          RequestMethod:
          - GET
          Route: /generalcatalog/classes
        V1::GeneralCatalog::GeneralCatalogClassUpdate:
          RequestMethod:
          - PATCH
          Route: /generalcatalog/classes/:GeneralCatalogClass
        V1::GeneralCatalog::GeneralCatalogItemSearch:
          RequestMethod:
          - GET
          Route: /generalcatalog
        V1::GeneralCatalog::GeneralCatalogItemCreate:
          RequestMethod:
          - POST
          Route: /generalcatalog
        V1::GeneralCatalog::GeneralCatalogItemGet:
          RequestMethod:
          - GET
          Route: /generalcatalog/:GeneralCatalogItemID
        V1::GeneralCatalog::GeneralCatalogItemUpdate:
          RequestMethod:
          - PATCH
          Route: /generalcatalog/:GeneralCatalogItemID
        V1::GeneralCatalog::GeneralCatalogItemDelete:
          RequestMethod:
          - DELETE
          Route: /generalcatalog/:GeneralCatalogItemID
        V1::Contact::ContactSourceSearch:
          RequestMethod:
          - GET
          Route: /contacts/sources
        V1::Contact::ContactSearch:
          RequestMethod:
          - GET
          Route: /contacts
        V1::Contact::ContactCreate:
          RequestMethod:
          - POST
          Route: /contacts
        V1::Contact::ContactGet:
          RequestMethod:
          - GET
          Route: /contacts/:ContactID
        V1::Contact::ContactUpdate:
          RequestMethod:
          - PATCH
          Route: /contacts/:ContactID
        V1::Customer::CustomerSourceSearch:
          RequestMethod:
          - GET
          Route: /customers/sources
        V1::Customer::CustomerSearch:
          RequestMethod:
          - GET
          Route: /customers
        V1::Customer::CustomerCreate:
          RequestMethod:
          - POST
          Route: /customers
        V1::Customer::CustomerGet:
          RequestMethod:
          - GET
          Route: /customers/:CustomerID
        V1::Customer::CustomerUpdate:
          RequestMethod:
          - PATCH
          Route: /customers/:CustomerID
<<<<<<< HEAD
        V1::Salutation::SalutationSearch:
          RequestMethod:
          - GET
          Route: /salutations
        V1::Salutation::SalutationCreate:
          RequestMethod:
          - POST
          Route: /salutations
        V1::Salutation::SalutationGet:
          RequestMethod:
          - GET
          Route: /salutations/:SalutationID
        V1::Salutation::SalutationUpdate:
          RequestMethod:
          - PATCH
          Route: /salutations/:SalutationID
        V1::Salutation::SalutationDelete:
          RequestMethod:
          - DELETE
          Route: /salutations/:SalutationID
        V1::Signature::SignatureSearch:
          RequestMethod:
          - GET
          Route: /signatures
        V1::Signature::SignatureCreate:
          RequestMethod:
          - POST
          Route: /signatures
        V1::Signature::SignatureGet:
          RequestMethod:
          - GET
          Route: /signatures/:SignatureID
        V1::Signature::SignatureUpdate:
          RequestMethod:
          - PATCH
          Route: /signatures/:SignatureID
        V1::Signature::SignatureDelete:
          RequestMethod:
          - DELETE
          Route: /signatures/:SignatureID
=======
        SalutationSearch:
          RequestMethod:
          - GET
          Route: /salutation
        SalutationCreate:
          RequestMethod:
          - POST
          Route: /salutation
        SalutationGet:
          RequestMethod:
          - GET
          Route: /salutation/:SalutationID
        SalutationUpdate:
          RequestMethod:
          - PATCH
          Route: /salutation/:SalutationID
        SalutationDelete:
          RequestMethod:
          - DELETE
          Route: /salutation/:SalutationID
        LinkTypeSearch:
          RequestMethod:
          - GET
          Route: /links/types
        LinkSearch:
          RequestMethod:
          - GET
          Route: /links
        LinkCreate:
          RequestMethod:
          - POST
          Route: /links
        LinkGet:
          RequestMethod:
          - GET
          Route: /links/:LinkID
        LinkDelete:
          RequestMethod:
          - DELETE
          Route: /links/:LinkID
>>>>>>> 6ecf7c56

    Type: HTTP::REST
RemoteSystem: ''
Requester:
  Transport:
    Type: ''<|MERGE_RESOLUTION|>--- conflicted
+++ resolved
@@ -665,55 +665,35 @@
         MappingOutbound:
             Type: Simple
         Type: V1::SystemAddress::SystemAddressDelete
-<<<<<<< HEAD
     V1::SysConfig::SysConfigItemDefinitionSearch:
-=======
-    SysConfigItemDefinitionSearch:
->>>>>>> 6ecf7c56
         Description: ''
         MappingInbound:
             Type: Simple
         MappingOutbound:
             Type: Simple
         Type: V1::SysConfig::SysConfigItemDefinitionSearch
-<<<<<<< HEAD
     V1::SysConfig::SysConfigItemDefinitionGet:
-=======
-    SysConfigItemDefinitionGet:
->>>>>>> 6ecf7c56
         Description: ''
         MappingInbound:
             Type: Simple
         MappingOutbound:
             Type: Simple
         Type: V1::SysConfig::SysConfigItemDefinitionGet
-<<<<<<< HEAD
     V1::SysConfig::SysConfigItemSearch:
-=======
-    SysConfigItemSearch:
->>>>>>> 6ecf7c56
         Description: ''
         MappingInbound:
             Type: Simple
         MappingOutbound:
             Type: Simple
         Type: V1::SysConfig::SysConfigItemSearch
-<<<<<<< HEAD
     V1::SysConfig::SysConfigItemGet:
-=======
-    SysConfigItemGet:
->>>>>>> 6ecf7c56
         Description: ''
         MappingInbound:
             Type: Simple
         MappingOutbound:
             Type: Simple
         Type: V1::SysConfig::SysConfigItemGet
-<<<<<<< HEAD
     V1::SysConfig::SysConfigItemUpdate:
-=======
-    SysConfigItemUpdate:
->>>>>>> 6ecf7c56
         Description: ''
         MappingInbound:
             Type: Simple
@@ -839,124 +819,146 @@
         MappingOutbound:
             Type: Simple
         Type: V1::Customer::CustomerUpdate
-<<<<<<< HEAD
     V1::Salutation::SalutationSearch:
-=======
-    SalutationSearch:
->>>>>>> 6ecf7c56
         Description: ''
         MappingInbound:
             Type: Simple
         MappingOutbound:
             Type: Simple
         Type: V1::Salutation::SalutationSearch
-<<<<<<< HEAD
     V1::Salutation::SalutationCreate:
-=======
-    SalutationCreate:
->>>>>>> 6ecf7c56
         Description: ''
         MappingInbound:
             Type: Simple
         MappingOutbound:
             Type: Simple
         Type: V1::Salutation::SalutationCreate
-<<<<<<< HEAD
     V1::Salutation::SalutationGet:
-=======
-    SalutationGet:
->>>>>>> 6ecf7c56
         Description: ''
         MappingInbound:
             Type: Simple
         MappingOutbound:
             Type: Simple
         Type: V1::Salutation::SalutationGet
-<<<<<<< HEAD
     V1::Salutation::SalutationUpdate:
-=======
-    SalutationUpdate:
->>>>>>> 6ecf7c56
         Description: ''
         MappingInbound:
             Type: Simple
         MappingOutbound:
             Type: Simple
         Type: V1::Salutation::SalutationUpdate
-<<<<<<< HEAD
     V1::Salutation::SalutationDelete:
-=======
-    SalutationDelete:
->>>>>>> 6ecf7c56
         Description: ''
         MappingInbound:
             Type: Simple
         MappingOutbound:
             Type: Simple
         Type: V1::Salutation::SalutationDelete
-<<<<<<< HEAD
     V1::Signature::SignatureSearch:
-=======
-    LinkTypeSearch:
->>>>>>> 6ecf7c56
-        Description: ''
-        MappingInbound:
-            Type: Simple
-        MappingOutbound:
-            Type: Simple
-<<<<<<< HEAD
+        Description: ''
+        MappingInbound:
+            Type: Simple
+        MappingOutbound:
+            Type: Simple
         Type: V1::Signature::SignatureSearch
     V1::Signature::SignatureCreate:
-=======
-        Type: V1::Link::LinkTypeSearch
-    LinkSearch:
->>>>>>> 6ecf7c56
-        Description: ''
-        MappingInbound:
-            Type: Simple
-        MappingOutbound:
-            Type: Simple
-<<<<<<< HEAD
+        Description: ''
+        MappingInbound:
+            Type: Simple
+        MappingOutbound:
+            Type: Simple
         Type: V1::Signature::SignatureCreate
     V1::Signature::SignatureGet:
-=======
-        Type: V1::Link::LinkSearch
-    LinkCreate:
->>>>>>> 6ecf7c56
-        Description: ''
-        MappingInbound:
-            Type: Simple
-        MappingOutbound:
-            Type: Simple
-<<<<<<< HEAD
+        Description: ''
+        MappingInbound:
+            Type: Simple
+        MappingOutbound:
+            Type: Simple
         Type: V1::Signature::SignatureGet
     V1::Signature::SignatureUpdate:
-=======
-        Type: V1::Link::LinkCreate
-    LinkGet:
->>>>>>> 6ecf7c56
-        Description: ''
-        MappingInbound:
-            Type: Simple
-        MappingOutbound:
-            Type: Simple
-<<<<<<< HEAD
+        Description: ''
+        MappingInbound:
+            Type: Simple
+        MappingOutbound:
+            Type: Simple
         Type: V1::Signature::SignatureUpdate
     V1::Signature::SignatureDelete:
-=======
+        Description: ''
+        MappingInbound:
+            Type: Simple
+        MappingOutbound:
+            Type: Simple
+        Type: V1::Signature::SignatureDelete
+    V1::Salutation::SalutationSearch:
+        Description: ''
+        MappingInbound:
+            Type: Simple
+        MappingOutbound:
+            Type: Simple
+        Type: V1::Salutation::SalutationSearch
+    V1::Salutation::SalutationCreate:
+        Description: ''
+        MappingInbound:
+            Type: Simple
+        MappingOutbound:
+            Type: Simple
+        Type: V1::Salutation::SalutationCreate
+    V1::Salutation::SalutationGet:
+        Description: ''
+        MappingInbound:
+            Type: Simple
+        MappingOutbound:
+            Type: Simple
+        Type: V1::Salutation::SalutationGet
+    V1::Salutation::SalutationUpdate:
+        Description: ''
+        MappingInbound:
+            Type: Simple
+        MappingOutbound:
+            Type: Simple
+        Type: V1::Salutation::SalutationUpdate
+    V1::Salutation::SalutationDelete:
+        Description: ''
+        MappingInbound:
+            Type: Simple
+        MappingOutbound:
+            Type: Simple
+        Type: V1::Salutation::SalutationDelete
+    V1::Link::LinkTypeSearch:
+        Description: ''
+        MappingInbound:
+            Type: Simple
+        MappingOutbound:
+            Type: Simple
+        Type: V1::Link::LinkTypeSearch
+    V1::Link::LinkSearch:
+        Description: ''
+        MappingInbound:
+            Type: Simple
+        MappingOutbound:
+            Type: Simple
+        Type: V1::Link::LinkSearch
+    V1::Link::LinkCreate:
+        Description: ''
+        MappingInbound:
+            Type: Simple
+        MappingOutbound:
+            Type: Simple
+        Type: V1::Link::LinkCreate
+    V1::Link::LinkGet:
+        Description: ''
+        MappingInbound:
+            Type: Simple
+        MappingOutbound:
+            Type: Simple
         Type: V1::Link::LinkGet
-    LinkDelete:
->>>>>>> 6ecf7c56
-        Description: ''
-        MappingInbound:
-            Type: Simple
-        MappingOutbound:
-            Type: Simple
-<<<<<<< HEAD
-        Type: V1::Signature::SignatureDelete
-=======
+    V1::Link::LinkDelete:
+        Description: ''
+        MappingInbound:
+            Type: Simple
+        MappingOutbound:
+            Type: Simple
         Type: V1::Link::LinkDelete
->>>>>>> 6ecf7c56
 
   Transport:
     Config:
@@ -1339,7 +1341,6 @@
           RequestMethod:
           - DELETE
           Route: /systemaddresses/:SystemAddressID
-<<<<<<< HEAD
         V1::SysConfig::SysConfigItemDefinitionSearch:
           RequestMethod:
           - GET
@@ -1357,25 +1358,6 @@
           - GET
           Route: /sysconfig/:SysConfigItemID
         V1::SysConfig::SysConfigItemUpdate:
-=======
-        SysConfigItemDefinitionSearch:
-          RequestMethod:
-          - GET
-          Route: /sysconfig/definitions
-        SysConfigItemDefinitionGet:
-          RequestMethod:
-          - GET
-          Route: /sysconfig/definitions/:SysConfigItemDefinitionID
-        SysConfigItemSearch:
-          RequestMethod:
-          - GET
-          Route: /sysconfig
-        SysConfigItemGet:
-          RequestMethod:
-          - GET
-          Route: /sysconfig/:SysConfigItemID
-        SysConfigItemUpdate:
->>>>>>> 6ecf7c56
           RequestMethod:
           - PATCH
           Route: /sysconfig/:SysConfigItemID
@@ -1447,7 +1429,6 @@
           RequestMethod:
           - PATCH
           Route: /customers/:CustomerID
-<<<<<<< HEAD
         V1::Salutation::SalutationSearch:
           RequestMethod:
           - GET
@@ -1488,48 +1469,46 @@
           RequestMethod:
           - DELETE
           Route: /signatures/:SignatureID
-=======
-        SalutationSearch:
+        V1::Salutation::SalutationSearch:
           RequestMethod:
           - GET
           Route: /salutation
-        SalutationCreate:
+        V1::Salutation::SalutationCreate:
           RequestMethod:
           - POST
           Route: /salutation
-        SalutationGet:
+        V1::Salutation::SalutationGet:
           RequestMethod:
           - GET
           Route: /salutation/:SalutationID
-        SalutationUpdate:
+        V1::Salutation::SalutationUpdate:
           RequestMethod:
           - PATCH
           Route: /salutation/:SalutationID
-        SalutationDelete:
+        V1::Salutation::SalutationDelete:
           RequestMethod:
           - DELETE
           Route: /salutation/:SalutationID
-        LinkTypeSearch:
+        V1::Link::LinkTypeSearch:
           RequestMethod:
           - GET
           Route: /links/types
-        LinkSearch:
+        V1::Link::LinkSearch:
           RequestMethod:
           - GET
           Route: /links
-        LinkCreate:
+        V1::Link::LinkCreate:
           RequestMethod:
           - POST
           Route: /links
-        LinkGet:
+        V1::Link::LinkGet:
           RequestMethod:
           - GET
           Route: /links/:LinkID
-        LinkDelete:
+        V1::Link::LinkDelete:
           RequestMethod:
           - DELETE
           Route: /links/:LinkID
->>>>>>> 6ecf7c56
 
     Type: HTTP::REST
 RemoteSystem: ''
