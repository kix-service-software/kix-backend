#!/usr/bin/perl
# --
# Modified version of the work: Copyright (C) 2006-2022 c.a.p.e. IT GmbH, http://www.cape-it.de
# based on the original work of:
# Copyright (C) 2001-2017 OTRS AG, http://otrs.com/
# --
# This software comes with ABSOLUTELY NO WARRANTY. For details, see
# the enclosed file COPYING for license information (AGPL). If you
# did not receive this file, see http://www.gnu.org/licenses/agpl.txt.
# --

use strict;
use warnings;

use CGI;
use CGI::Emulate::PSGI;
use Module::Refresh;
use Plack::Builder;
use File::Path qw();
use Fcntl qw(:flock);
use Time::HiRes qw(time);

# use ../../ as lib location
use FindBin qw($Bin);
use lib "$Bin/../..";
use lib "$Bin/../../Kernel/cpan-lib";
use lib "$Bin/../../plugins";

use Kernel::API::Provider;
use Kernel::System::ObjectManager;

$ENV{KIX_HOME} = "$Bin/../.." if !$ENV{KIX_HOME};

use Kernel::Config;
use Kernel::API::Provider;
use Kernel::System::ObjectManager;

$Kernel::OM = Kernel::System::ObjectManager->new(
    'Log' => {
        LogPrefix => 'API',
    },
);

$API::Provider = Kernel::API::Provider->new();

#$API::Provider = Kernel::API::Provider->new();

# Workaround: some parts of KIX use exit to interrupt the control flow.
#   This would kill the Plack server, so just use die instead.
BEGIN {
    *CORE::GLOBAL::exit = sub { die "exit called\n"; };
}

_LockPID();
_Autostart();

my $App = CGI::Emulate::PSGI->handler(
    sub {

        # Cleanup values from previous requests.
        CGI::initialize_globals();

        # Populate SCRIPT_NAME as KIX needs it in some places.
        $ENV{SCRIPT_NAME} = 'api';

        if ( $ENV{NYTPROF} ) {
            print STDERR "!!!PROFILING ENABLED!!! ($ENV{NYTPROF})\n";
            DB::enable_profile()
        }

        my $StartTime = time();

#        $API::Provider->Run();

        # run the request
        eval {
            do "$Bin/$ENV{SCRIPT_NAME}";
        };
        if ( $@ && $@ ne "exit called\n" ) {
            warn $@;
        }
        printf STDERR "CGI execution time: %i ms\n", (time() - $StartTime) * 1000;

        if ( $ENV{NYTPROF} ) {
            DB::finish_profile();
        }
    },
);

sub _LockPID {
    # create ConfigObject
    my $ConfigObject = $Kernel::OM->Get('Config');

    my $PIDDir  = $ConfigObject->Get('Home') . '/var/run/';
    my $PIDFile = $PIDDir . "service.pid";
    my $PIDFH;

    if ( !-e $PIDDir ) {

        File::Path::mkpath( $PIDDir, 0, 0770 );    ## no critic

        if ( !-e $PIDDir ) {
            print STDERR "Can't create directory '$PIDDir': $!";
            exit 1;
        }
    }
    if ( !-w $PIDDir ) {
        print STDERR "Don't have write permissions in directory '$PIDDir': $!";
        exit 1;
    }

    # create new PID file (set exclusive lock while writing the PIDFile)
    open my $FH, '>', $PIDFile || die "Cannot create PID file: $PIDFile\n";    ## no critic
    return if !flock( $FH, LOCK_EX | LOCK_NB );
    print $FH $$;
    close $FH;
}

sub _Autostart {
    my $Result = $Kernel::OM->Get('Autostart')->Run();
<<<<<<< HEAD
     if ( $Result ) {
=======
    if ( $Result ) {
>>>>>>> 75da969c
        print STDERR "At least one autostart module failed. Please see the KIX log for details.\n";
        exit $Result;
    }
}

# add middlewares
builder {
    enable "Refresh";
    enable "Deflater",
        content_type => ['application/json'],
        vary_user_agent => 1;
    enable "Plack::Middleware::AccessLog::Timed",
        format => "%h %l %u %t \"%r\" %>s %b %D";
    enable "StackTrace", force => 1;
    $App;
};

=back

=head1 TERMS AND CONDITIONS

This software is part of the KIX project
(L<http://www.kixdesk.com/>).

This software comes with ABSOLUTELY NO WARRANTY. For details, see the enclosed file
COPYING for license information (AGPL). If you did not receive this file, see

<http://www.gnu.org/licenses/agpl.txt>.

=cut<|MERGE_RESOLUTION|>--- conflicted
+++ resolved
@@ -118,11 +118,7 @@
 
 sub _Autostart {
     my $Result = $Kernel::OM->Get('Autostart')->Run();
-<<<<<<< HEAD
-     if ( $Result ) {
-=======
     if ( $Result ) {
->>>>>>> 75da969c
         print STDERR "At least one autostart module failed. Please see the KIX log for details.\n";
         exit $Result;
     }
